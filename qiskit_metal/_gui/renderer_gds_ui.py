# -*- coding: utf-8 -*-

# Form implementation generated from reading ui file './renderer_gds_ui.ui',
# licensing of './renderer_gds_ui.ui' applies.
#
<<<<<<< HEAD
# Created: Wed Apr 21 17:17:13 2021
=======
# Created: Wed May  5 16:57:40 2021
>>>>>>> c77805f6
#      by: pyside2-uic  running on PySide2 5.13.2
#
# WARNING! All changes made in this file will be lost!

from PySide2 import QtCore, QtGui, QtWidgets


class Ui_MainWindow(object):

    def setupUi(self, MainWindow):
        MainWindow.setObjectName("MainWindow")
        MainWindow.resize(651, 581)
        self.centralwidget = QtWidgets.QWidget(MainWindow)
        self.centralwidget.setObjectName("centralwidget")
        self.horizontalLayoutWidget = QtWidgets.QWidget(self.centralwidget)
        self.horizontalLayoutWidget.setGeometry(QtCore.QRect(10, 500, 631, 38))
        self.horizontalLayoutWidget.setObjectName("horizontalLayoutWidget")
        self.horizontalLayout = QtWidgets.QHBoxLayout(
            self.horizontalLayoutWidget)
        self.horizontalLayout.setContentsMargins(0, 0, 0, 0)
        self.horizontalLayout.setObjectName("horizontalLayout")
        self.lineEdit = QtWidgets.QLineEdit(self.horizontalLayoutWidget)
        sizePolicy = QtWidgets.QSizePolicy(QtWidgets.QSizePolicy.Expanding,
                                           QtWidgets.QSizePolicy.Fixed)
        sizePolicy.setHorizontalStretch(0)
        sizePolicy.setVerticalStretch(0)
        sizePolicy.setHeightForWidth(
            self.lineEdit.sizePolicy().hasHeightForWidth())
        self.lineEdit.setSizePolicy(sizePolicy)
        self.lineEdit.setObjectName("lineEdit")
        self.horizontalLayout.addWidget(self.lineEdit)
        self.browseButton = QtWidgets.QToolButton(self.horizontalLayoutWidget)
        icon = QtGui.QIcon()
        icon.addPixmap(QtGui.QPixmap(":/_imgs/search.png"), QtGui.QIcon.Normal,
                       QtGui.QIcon.Off)
        self.browseButton.setIcon(icon)
        self.browseButton.setToolButtonStyle(QtCore.Qt.ToolButtonTextBesideIcon)
        self.browseButton.setAutoRaise(False)
        self.browseButton.setObjectName("browseButton")
        self.horizontalLayout.addWidget(self.browseButton)
        self.exportButton = QtWidgets.QPushButton(self.horizontalLayoutWidget)
        self.exportButton.setObjectName("exportButton")
        self.horizontalLayout.addWidget(self.exportButton)
        self.instructionsLabel = QtWidgets.QLabel(self.centralwidget)
        self.instructionsLabel.setGeometry(QtCore.QRect(20, 10, 201, 16))
        self.instructionsLabel.setObjectName("instructionsLabel")
        self.horizontalLayoutWidget_2 = QtWidgets.QWidget(self.centralwidget)
        self.horizontalLayoutWidget_2.setGeometry(QtCore.QRect(
            10, 470, 301, 32))
        self.horizontalLayoutWidget_2.setObjectName("horizontalLayoutWidget_2")
        self.horizontalLayout_4 = QtWidgets.QHBoxLayout(
            self.horizontalLayoutWidget_2)
        self.horizontalLayout_4.setContentsMargins(0, 0, 0, 0)
        self.horizontalLayout_4.setObjectName("horizontalLayout_4")
        self.refreshButton = QtWidgets.QPushButton(
            self.horizontalLayoutWidget_2)
        self.refreshButton.setObjectName("refreshButton")
        self.horizontalLayout_4.addWidget(self.refreshButton)
        self.selectAllButton = QtWidgets.QPushButton(
            self.horizontalLayoutWidget_2)
        self.selectAllButton.setObjectName("selectAllButton")
        self.horizontalLayout_4.addWidget(self.selectAllButton)
        self.deselectAllButton = QtWidgets.QPushButton(
            self.horizontalLayoutWidget_2)
        self.deselectAllButton.setObjectName("deselectAllButton")
        self.horizontalLayout_4.addWidget(self.deselectAllButton)
        self.listView = QtWidgets.QListView(self.centralwidget)
        self.listView.setGeometry(QtCore.QRect(10, 31, 301, 431))
        self.listView.setObjectName("listView")
        self.treeView = QTreeView_Base(self.centralwidget)
        self.treeView.setGeometry(QtCore.QRect(325, 30, 311, 361))
        self.treeView.setRootIsDecorated(False)
        self.treeView.setObjectName("treeView")
        self.instructionsLabel_2 = QtWidgets.QLabel(self.centralwidget)
        self.instructionsLabel_2.setGeometry(QtCore.QRect(380, 10, 201, 16))
        self.instructionsLabel_2.setAlignment(QtCore.Qt.AlignCenter)
        self.instructionsLabel_2.setObjectName("instructionsLabel_2")
        self.label = QtWidgets.QLabel(self.centralwidget)
        self.label.setGeometry(QtCore.QRect(330, 400, 301, 91))
        sizePolicy = QtWidgets.QSizePolicy(QtWidgets.QSizePolicy.Preferred,
                                           QtWidgets.QSizePolicy.Preferred)
        sizePolicy.setHorizontalStretch(0)
        sizePolicy.setVerticalStretch(0)
        sizePolicy.setHeightForWidth(
            self.label.sizePolicy().hasHeightForWidth())
        self.label.setSizePolicy(sizePolicy)
        self.label.setWordWrap(True)
        self.label.setObjectName("label")
        MainWindow.setCentralWidget(self.centralwidget)
        self.menubar = QtWidgets.QMenuBar()
        self.menubar.setGeometry(QtCore.QRect(0, 0, 651, 22))
        self.menubar.setObjectName("menubar")
        MainWindow.setMenuBar(self.menubar)
        self.statusbar = QtWidgets.QStatusBar(MainWindow)
        self.statusbar.setObjectName("statusbar")
        MainWindow.setStatusBar(self.statusbar)

        self.retranslateUi(MainWindow)
        QtCore.QObject.connect(self.browseButton, QtCore.SIGNAL("clicked()"),
                               MainWindow.browse_folders)
        QtCore.QObject.connect(self.exportButton, QtCore.SIGNAL("clicked()"),
                               MainWindow.export_file)
        QtCore.QObject.connect(self.selectAllButton, QtCore.SIGNAL("clicked()"),
                               MainWindow.select_all)
        QtCore.QObject.connect(self.deselectAllButton,
                               QtCore.SIGNAL("clicked()"),
                               MainWindow.deselect_all)
        QtCore.QObject.connect(self.refreshButton, QtCore.SIGNAL("clicked()"),
                               MainWindow.refresh)
        QtCore.QMetaObject.connectSlotsByName(MainWindow)

    def retranslateUi(self, MainWindow):
        MainWindow.setWindowTitle(
            QtWidgets.QApplication.translate("MainWindow", "GDS Renderer", None,
                                             -1))
        self.lineEdit.setPlaceholderText(
            QtWidgets.QApplication.translate(
                "MainWindow", "Export GDS to the following location... ", None,
                -1))
        self.browseButton.setText(
            QtWidgets.QApplication.translate("MainWindow", "Browse", None, -1))
        self.exportButton.setText(
            QtWidgets.QApplication.translate("MainWindow", "Export", None, -1))
        self.instructionsLabel.setText(
            QtWidgets.QApplication.translate("MainWindow",
                                             "Check off components to export:",
                                             None, -1))
        self.refreshButton.setText(
            QtWidgets.QApplication.translate("MainWindow", "Refresh List", None,
                                             -1))
        self.selectAllButton.setText(
            QtWidgets.QApplication.translate("MainWindow", "Select All", None,
                                             -1))
        self.deselectAllButton.setText(
            QtWidgets.QApplication.translate("MainWindow", "Deselect All", None,
                                             -1))
        self.instructionsLabel_2.setText(
            QtWidgets.QApplication.translate("MainWindow", "Renderer options",
                                             None, -1))
        self.label.setText(
            QtWidgets.QApplication.translate(
                "MainWindow",
                "Note: The user-defined bounding box scales above are only relevant when not all components are being exported. Otherwise, the bounding box for the subtraction layer is obtained from the DesignPlanar class.",
                None, -1))


from .tree_view_base import QTreeView_Base
from . import main_window_rc_rc<|MERGE_RESOLUTION|>--- conflicted
+++ resolved
@@ -3,20 +3,14 @@
 # Form implementation generated from reading ui file './renderer_gds_ui.ui',
 # licensing of './renderer_gds_ui.ui' applies.
 #
-<<<<<<< HEAD
-# Created: Wed Apr 21 17:17:13 2021
-=======
-# Created: Wed May  5 16:57:40 2021
->>>>>>> c77805f6
+# Created: Sat May  8 15:12:16 2021
 #      by: pyside2-uic  running on PySide2 5.13.2
 #
 # WARNING! All changes made in this file will be lost!
 
 from PySide2 import QtCore, QtGui, QtWidgets
 
-
 class Ui_MainWindow(object):
-
     def setupUi(self, MainWindow):
         MainWindow.setObjectName("MainWindow")
         MainWindow.resize(651, 581)
@@ -25,24 +19,20 @@
         self.horizontalLayoutWidget = QtWidgets.QWidget(self.centralwidget)
         self.horizontalLayoutWidget.setGeometry(QtCore.QRect(10, 500, 631, 38))
         self.horizontalLayoutWidget.setObjectName("horizontalLayoutWidget")
-        self.horizontalLayout = QtWidgets.QHBoxLayout(
-            self.horizontalLayoutWidget)
+        self.horizontalLayout = QtWidgets.QHBoxLayout(self.horizontalLayoutWidget)
         self.horizontalLayout.setContentsMargins(0, 0, 0, 0)
         self.horizontalLayout.setObjectName("horizontalLayout")
         self.lineEdit = QtWidgets.QLineEdit(self.horizontalLayoutWidget)
-        sizePolicy = QtWidgets.QSizePolicy(QtWidgets.QSizePolicy.Expanding,
-                                           QtWidgets.QSizePolicy.Fixed)
+        sizePolicy = QtWidgets.QSizePolicy(QtWidgets.QSizePolicy.Expanding, QtWidgets.QSizePolicy.Fixed)
         sizePolicy.setHorizontalStretch(0)
         sizePolicy.setVerticalStretch(0)
-        sizePolicy.setHeightForWidth(
-            self.lineEdit.sizePolicy().hasHeightForWidth())
+        sizePolicy.setHeightForWidth(self.lineEdit.sizePolicy().hasHeightForWidth())
         self.lineEdit.setSizePolicy(sizePolicy)
         self.lineEdit.setObjectName("lineEdit")
         self.horizontalLayout.addWidget(self.lineEdit)
         self.browseButton = QtWidgets.QToolButton(self.horizontalLayoutWidget)
         icon = QtGui.QIcon()
-        icon.addPixmap(QtGui.QPixmap(":/_imgs/search.png"), QtGui.QIcon.Normal,
-                       QtGui.QIcon.Off)
+        icon.addPixmap(QtGui.QPixmap(":/_imgs/search.png"), QtGui.QIcon.Normal, QtGui.QIcon.Off)
         self.browseButton.setIcon(icon)
         self.browseButton.setToolButtonStyle(QtCore.Qt.ToolButtonTextBesideIcon)
         self.browseButton.setAutoRaise(False)
@@ -55,23 +45,18 @@
         self.instructionsLabel.setGeometry(QtCore.QRect(20, 10, 201, 16))
         self.instructionsLabel.setObjectName("instructionsLabel")
         self.horizontalLayoutWidget_2 = QtWidgets.QWidget(self.centralwidget)
-        self.horizontalLayoutWidget_2.setGeometry(QtCore.QRect(
-            10, 470, 301, 32))
+        self.horizontalLayoutWidget_2.setGeometry(QtCore.QRect(10, 470, 301, 32))
         self.horizontalLayoutWidget_2.setObjectName("horizontalLayoutWidget_2")
-        self.horizontalLayout_4 = QtWidgets.QHBoxLayout(
-            self.horizontalLayoutWidget_2)
+        self.horizontalLayout_4 = QtWidgets.QHBoxLayout(self.horizontalLayoutWidget_2)
         self.horizontalLayout_4.setContentsMargins(0, 0, 0, 0)
         self.horizontalLayout_4.setObjectName("horizontalLayout_4")
-        self.refreshButton = QtWidgets.QPushButton(
-            self.horizontalLayoutWidget_2)
+        self.refreshButton = QtWidgets.QPushButton(self.horizontalLayoutWidget_2)
         self.refreshButton.setObjectName("refreshButton")
         self.horizontalLayout_4.addWidget(self.refreshButton)
-        self.selectAllButton = QtWidgets.QPushButton(
-            self.horizontalLayoutWidget_2)
+        self.selectAllButton = QtWidgets.QPushButton(self.horizontalLayoutWidget_2)
         self.selectAllButton.setObjectName("selectAllButton")
         self.horizontalLayout_4.addWidget(self.selectAllButton)
-        self.deselectAllButton = QtWidgets.QPushButton(
-            self.horizontalLayoutWidget_2)
+        self.deselectAllButton = QtWidgets.QPushButton(self.horizontalLayoutWidget_2)
         self.deselectAllButton.setObjectName("deselectAllButton")
         self.horizontalLayout_4.addWidget(self.deselectAllButton)
         self.listView = QtWidgets.QListView(self.centralwidget)
@@ -87,12 +72,10 @@
         self.instructionsLabel_2.setObjectName("instructionsLabel_2")
         self.label = QtWidgets.QLabel(self.centralwidget)
         self.label.setGeometry(QtCore.QRect(330, 400, 301, 91))
-        sizePolicy = QtWidgets.QSizePolicy(QtWidgets.QSizePolicy.Preferred,
-                                           QtWidgets.QSizePolicy.Preferred)
+        sizePolicy = QtWidgets.QSizePolicy(QtWidgets.QSizePolicy.Preferred, QtWidgets.QSizePolicy.Preferred)
         sizePolicy.setHorizontalStretch(0)
         sizePolicy.setVerticalStretch(0)
-        sizePolicy.setHeightForWidth(
-            self.label.sizePolicy().hasHeightForWidth())
+        sizePolicy.setHeightForWidth(self.label.sizePolicy().hasHeightForWidth())
         self.label.setSizePolicy(sizePolicy)
         self.label.setWordWrap(True)
         self.label.setObjectName("label")
@@ -106,53 +89,24 @@
         MainWindow.setStatusBar(self.statusbar)
 
         self.retranslateUi(MainWindow)
-        QtCore.QObject.connect(self.browseButton, QtCore.SIGNAL("clicked()"),
-                               MainWindow.browse_folders)
-        QtCore.QObject.connect(self.exportButton, QtCore.SIGNAL("clicked()"),
-                               MainWindow.export_file)
-        QtCore.QObject.connect(self.selectAllButton, QtCore.SIGNAL("clicked()"),
-                               MainWindow.select_all)
-        QtCore.QObject.connect(self.deselectAllButton,
-                               QtCore.SIGNAL("clicked()"),
-                               MainWindow.deselect_all)
-        QtCore.QObject.connect(self.refreshButton, QtCore.SIGNAL("clicked()"),
-                               MainWindow.refresh)
+        QtCore.QObject.connect(self.browseButton, QtCore.SIGNAL("clicked()"), MainWindow.browse_folders)
+        QtCore.QObject.connect(self.exportButton, QtCore.SIGNAL("clicked()"), MainWindow.export_file)
+        QtCore.QObject.connect(self.selectAllButton, QtCore.SIGNAL("clicked()"), MainWindow.select_all)
+        QtCore.QObject.connect(self.deselectAllButton, QtCore.SIGNAL("clicked()"), MainWindow.deselect_all)
+        QtCore.QObject.connect(self.refreshButton, QtCore.SIGNAL("clicked()"), MainWindow.refresh)
         QtCore.QMetaObject.connectSlotsByName(MainWindow)
 
     def retranslateUi(self, MainWindow):
-        MainWindow.setWindowTitle(
-            QtWidgets.QApplication.translate("MainWindow", "GDS Renderer", None,
-                                             -1))
-        self.lineEdit.setPlaceholderText(
-            QtWidgets.QApplication.translate(
-                "MainWindow", "Export GDS to the following location... ", None,
-                -1))
-        self.browseButton.setText(
-            QtWidgets.QApplication.translate("MainWindow", "Browse", None, -1))
-        self.exportButton.setText(
-            QtWidgets.QApplication.translate("MainWindow", "Export", None, -1))
-        self.instructionsLabel.setText(
-            QtWidgets.QApplication.translate("MainWindow",
-                                             "Check off components to export:",
-                                             None, -1))
-        self.refreshButton.setText(
-            QtWidgets.QApplication.translate("MainWindow", "Refresh List", None,
-                                             -1))
-        self.selectAllButton.setText(
-            QtWidgets.QApplication.translate("MainWindow", "Select All", None,
-                                             -1))
-        self.deselectAllButton.setText(
-            QtWidgets.QApplication.translate("MainWindow", "Deselect All", None,
-                                             -1))
-        self.instructionsLabel_2.setText(
-            QtWidgets.QApplication.translate("MainWindow", "Renderer options",
-                                             None, -1))
-        self.label.setText(
-            QtWidgets.QApplication.translate(
-                "MainWindow",
-                "Note: The user-defined bounding box scales above are only relevant when not all components are being exported. Otherwise, the bounding box for the subtraction layer is obtained from the DesignPlanar class.",
-                None, -1))
-
+        MainWindow.setWindowTitle(QtWidgets.QApplication.translate("MainWindow", "GDS Renderer", None, -1))
+        self.lineEdit.setPlaceholderText(QtWidgets.QApplication.translate("MainWindow", "Export GDS to the following location... ", None, -1))
+        self.browseButton.setText(QtWidgets.QApplication.translate("MainWindow", "Browse", None, -1))
+        self.exportButton.setText(QtWidgets.QApplication.translate("MainWindow", "Export", None, -1))
+        self.instructionsLabel.setText(QtWidgets.QApplication.translate("MainWindow", "Check off components to export:", None, -1))
+        self.refreshButton.setText(QtWidgets.QApplication.translate("MainWindow", "Refresh List", None, -1))
+        self.selectAllButton.setText(QtWidgets.QApplication.translate("MainWindow", "Select All", None, -1))
+        self.deselectAllButton.setText(QtWidgets.QApplication.translate("MainWindow", "Deselect All", None, -1))
+        self.instructionsLabel_2.setText(QtWidgets.QApplication.translate("MainWindow", "Renderer options", None, -1))
+        self.label.setText(QtWidgets.QApplication.translate("MainWindow", "Note: The user-defined bounding box scales above are only relevant when not all components are being exported. Otherwise, the bounding box for the subtraction layer is obtained from the DesignPlanar class.", None, -1))
 
 from .tree_view_base import QTreeView_Base
 from . import main_window_rc_rc