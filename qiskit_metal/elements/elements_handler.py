# -*- coding: utf-8 -*-

# This code is part of Qiskit.
#
# (C) Copyright IBM 2019.
#
# This code is licensed under the Apache License, Version 2.0. You may
# obtain a copy of this license in the LICENSE.txt file in the root directory
# of this source tree or at http://www.apache.org/licenses/LICENSE-2.0.
#
# Any modifications or derivative works of this code must retain this
# copyright notice, and modified files need to carry a notice indicating
# that they have been altered from the originals.

"""
This is the main module that defines what an element is in Qiskit Metal.
See the docstring of BaseElement
    >> ?BaseElement

@author: Zlatko Minev, Thomas McConekey, ... (IBM)
@date: 2019
"""
import functools
import inspect
import logging
from typing import TYPE_CHECKING, Union, List, Dict as Dict_

import pandas as pd
from geopandas import GeoSeries, GeoDataFrame

from .. import Dict
#from ..config import DEFAULT
from ..draw import BaseGeometry
from ..toolbox_python.utility_functions import data_frame_empty_typed

if TYPE_CHECKING:
    from ..components.base import QComponent
    from ..designs import QDesign

__all__ = ['is_element_table', 'QElementTables']  # , 'ElementTypes']

# from collections import OrderedDict
# dict are oreder in Python 3.6+ by default, this is jsut in case for backward compatability

# class ElementTypes:
#     """
#     Types of elements
#         positive : Elements that are positive mask
#         negative : Elements that will be subtracted from teh chip ground plane
#         helper   : Elements that are only used in a helper capacity,
#                    such as labels or mesh rectangles
#     """
#     positive = 0
#     negative = 1
#     helper   = 2


def is_element_table(obj):
    """Check if an object is a Metal BaseElementTable, i.e., an instance of
     `QElementTables`.

    The problem is that the `isinstance` built-in method fails
    when this module is reloaded.

    Arguments:
        obj {[object]} : Test this object

    Returns:
        [bool] : True if is a Metal element
    """
    if isinstance(obj, Dict):
        return False

    return hasattr(obj, '__i_am_element_table__')


#############################################################################
#
# Dicitonary that specifies the column names of various element tables.
#

# TODO: implement data types in construction of tables?
# TODO: when i copy over the table and manipualt ehtmee
# i seem to loose the assignments to bool etc.

ELEMENT_COLUMNS = dict(

    ################################################
    # DO NOT MODIFY THE base DICITONARY.
    # This is for Metal API use only.
    # To add a new element type, add a new key below.
    base=dict(
        component=str,  # Unique ID of the component to which the element belongs
        name=str,  # name of the element
        geometry=object,  # shapely object
        layer=int,  # gds type of layer
        subtract=bool,  # do we subtract from the groun place of the chip
        helper=bool,  # helper or not
        chip=str,  # chip name
        # type=str,  # metal, helper
        __renderers__=dict(
            # ADD specific renderers here, all renderes must register here.
            # hfss = dict( ... ) # pick names as hfss_name
            # hfss=dict(
            #     boundaray_name=str,
            #     material=str,
            #     perfectE=bool
            # ),
            # gds=dict(
            #     type=str,
            #     color=str,
            # )
        )
    ),


    ################################################
    # Specifies a path, such as a CPW.
    # Ideas: chamfer
    path=dict(
        width=float,
        fillet=object,  # TODO: not decided yet how to represent this
        __renderers__=dict(

        )
    ),

    ################################################
    # Specifies a polygon
    # Ideas: chamfer
    poly=dict(
        fillet=object,  # TODO: not decided yet how to represent this
        __renderers__=dict(
        )
    ),

    ################################################
    # Specifies a curved object, such as a circle
    # Not yet implemented
    # curved = dict(
    # __renderers__= dict(
    # )
    # )
)

#############################################################################
#
# Class to create, store, and handle element tables.
#
TRUE_BOOLS = [True, 'True', 'true', 'Yes', 'yes', '1', 1]


class QElementTables(object):
    """Class to create, store, and handle element tables.

    A regular user would not need to create tables themselves.
    This is handled automatically by the design creation and plugins.

    Structure
    ------
    A component, such as a qubit, is a collection of elements.
    For example, an element includes a rectangle, a cpw path, or a more general polygon.

    An element is a row in a table.

    All elements of a type (Path or Polygon, or otherwise) are stored in a
    single table of their element type.

    All elements of the same kind are stored in a table.
    A renderer has to know how to handle all types of elements in order to render them.

    For plugin developers
    --------
    In the followin, we provide an example that illustrates for plugin developers how
    to add custom elements and custom element properties. For example, we will add, for a renderer
    called hfss, a string property called 'boundary', a bool property called 'perfectE', and a property called 'material'.

    For plugin developers, example use:

        .. code-block:: python
            :linenos:
            :emphasize-lines: 4,6

        import qiskit_metal as metal

        design = metal.designs.DesignPlanar()
        design.elements = metal.QElementTables(design)

        design.elements['path'] # return the path table - give access to ..
        design.elements.table['path']

        # Define interfaces
        design.elements.get_component(
                component_name,
                element_name,
                columns=all or geom or list?) # get all elemetns for compoentns

        >>> component	name	geometry	layer	type	chip	subtract	fillet	color	width


    Now, if we want to add custom elements through two fake renderers called hfss and gds:

    .. code-block:: python
        :linenos:
        :emphasize-lines: 1-15

        metal.QElementTables.add_renderer_extension('hfss', dict(
            base=dict(
                boundary=str,
                perfectE=bool,
                material=str,
                )
            ))

        metal.QElementTables.add_renderer_extension('gds', dict(
            path=dict(
                color=str,
                pcell=bool,
                )
            ))

        design = metal.designs.DesignPlanar()
        elements = metal.QElementTables(design)

        elements.tables['path']
        >>> component	name	geometry	layer	type	chip	subtract	fillet	color	width	hfss_boundary	hfss_perfectE	hfss_material	gds_color	gds_pcell

    """

    # Dummy private attribute used to check if an instanciated object is
    # indeed a elemnt table class. The problem is that the `isinstance`
    # built-in method fails when this module is reloaded.
    # Used by `is_element` to check.
    __i_am_element_table__ = True

    # Table column names to use to create.
    # this dict should be updated by renderers.
    ELEMENT_COLUMNS = ELEMENT_COLUMNS

    # For creating names of columns of renderer properties
    name_delimiter = '_'

    def __init__(self, design: 'QDesign'):
        """
        The constructor for the `BaseElement` class.

        Attributes:
            table {Dict} : This is a dictiomnary of the table names as keys
                and the pandas DataFrames as values. The values get overwritten
                very often. Do not use a fixed reference.
        """
        self._design = design

        self._tables = Dict()
        self.create_tables()

    @property
    def design(self) -> 'QDesign':
        '''Return a reference to the parent design object'''
        return self._design

    @property
    def logger(self) -> logging.Logger:
        return self._design.logger

    @property
    def tables(self) -> Dict_[str, GeoDataFrame]:
        """The dictionary of tables containing elements.

        Returns:
            Dict_[str, GeoDataFrame] : The keys of this dictionary are
                                        also obtained from `self.get_element_types()`
        """
        return self._tables

    @classmethod
    def add_renderer_extension(cls, renderer_name: str, elements: dict):
        """Add renderer element extension to ELEMENT_COLUMNS.
        Called when the load function of a renderer is called.

        Arguments:
            renderer_name {str} : name of renderer
            elements {dict} :  dict of dict. keys give element type names,
                                such as base, poly, path, etc.
        """

        # Make sure that the base and all other element kinds have this renderer registerd
        for element_key in cls.ELEMENT_COLUMNS:
            if not renderer_name in cls.ELEMENT_COLUMNS[element_key]['__renderers__']:
                cls.ELEMENT_COLUMNS[element_key]['__renderers__'][renderer_name] = dict(
                )

        # Now update the dicitonaries with all elements that the renderer may have
        for element_key, element_column_ext_dict in elements.items():

            # The element the render is specifying is not in the specified elements;
            # then add it. This shouldn't really happen.
            # The rest of the renderer dict keys in __renderers__  are missing for
            # the created type. Avoid doing, else hope it works.
            if not element_key in cls.ELEMENT_COLUMNS:
                cls.ELEMENT_COLUMNS[element_key] = dict(__renderers__=dict())

            # Now add elements
            cls.ELEMENT_COLUMNS[element_key]['__renderers__'][renderer_name].update(
                element_column_ext_dict)

    # could use weakref memorizaiton
    # https://stackoverflow.com/questions/33672412/python-functools-lru-cache-with-class-methods-release-object
    @classmethod
    def get_element_types(cls) -> List[str]:
        """Return the names of the available elements to create.
        This does not include 'base', but is rather such as poly and path.

        Returns:
            list(str) : list of name in self.ELEMENT_COLUMNS
        """
        # TODO: I should probably make this a variable and memeorize, only change when elements are added and removed
        # can be slow for perofmance to look up eahc time and recalcualte, since may call this often
        names = list(cls.ELEMENT_COLUMNS.keys())
        names.remove('base')
        return names

    def create_tables(self):
        """
        Creates the default tables once. Populates the dict 'tables' of GeoDataFrame,
        each with columns corresponding to the types of elements defined in ELEMENT_COLUMNS.

        Should only be done once when a new design is created.
        """
        self.logger.debug('Creating Element Tables.')

        for table_name in self.get_element_types():
            # Create GeoDataFrame with correct columns and d types
            assert isinstance(table_name, str)
            assert table_name.isidentifier()

            # Get column names
            # Base names, add concrete names, then add renderer names

            # Base names
            columns_base = self.ELEMENT_COLUMNS['base'].copy()
            columns_base_renderers = columns_base.pop('__renderers__')

            # Concrete names
            columns_concrete = self.ELEMENT_COLUMNS[table_name].copy()
            columns_concrete_renderer = columns_concrete.pop('__renderers__')

            assert isinstance(columns_base_renderers, dict) and\
                isinstance(columns_concrete_renderer, dict),\
                "Please make sure that all elements types have __renderers__\
                     which is a dictionary."

            # Combine all base names and renderer names
            columns = columns_base
            columns.update(columns_concrete)
            # add renderer columns: base and then concrete
            for renderer_key in columns_base_renderers:
                columns.update(self._prepend_renderer_names(
                    table_name, renderer_key, columns_base_renderers))
                columns.update(self._prepend_renderer_names(
                    table_name, renderer_key, columns_concrete_renderer))

            # Validate -- Throws an error if not valid
            self._validate_column_dictionary(table_name, columns)

            # Create df with correct column names
            table = GeoDataFrame(data_frame_empty_typed(columns))
            table.name = table_name  # not used elsewhere

            # Assign
            self.tables[table_name] = table

    def _validate_column_dictionary(self, table_name: str,  column_dict: dict):
        """Validate
        A possible error here is if the user did not pass a valid data type
        This raises TypeError: data type '' not understood

        Throws an error if not valid.

        Arguments:
            table_name {str} : Name of element table (e.g., 'poly')
            column_dict {dict} :
        """
        __pre = 'ERROR CREATING ELEMENT TABLE FOR DESIGN: \
            \n  ELEMENT_TABLE_NAME = {table_name}\
            \n  KEY                = {k} \
            \n  VALUE              = {v}\n '

        for k, v in column_dict.items():
            assert isinstance(k, str), __pre.format(**locals()) +\
                ' Key needs to be a string!'
            assert k.isidentifier(), __pre.format(**locals()) +\
                ' Key needs to be a valid string identifier!'
            assert inspect.isclass(v), __pre.format(**locals()) +\
                ' Value needs to be a class!'

    def get_rname(self, renderer_name: str, key: str) -> str:
        """
        Get name for renderer property

        Arguments:
            renderer_name {str} : Name of the renderer
            key {str} : [description]

        Returns:
            str : The unique named used as a column in the table
        """
        return renderer_name + self.name_delimiter + key

    def _prepend_renderer_names(self, table_name: str, renderer_key: str, rdict: dict):
        return {self.get_rname(renderer_key, k): v
                for k, v in rdict.get(renderer_key, {}).items()}

    def add_elements(self,
                     kind: str,
                     component_name: str,
                     geometry: dict,
                     subtract: bool = False,
                     helper: bool = False,
                     layer: Union[int, str] = 1,  # chip will be here
                     chip: str = 'main',
                     **other_options):
        """Main interface to add names

        Arguments:
            kind {str} : Must be in get_element_types ('path', 'poly', etc.)
            geometry {dict} : Dict of shapely geomety

        Keyword Arguments:
            subtract {bool} : [description] (default: {False})
            helper {bool} : [description] (default: {False})
            layer {Union[int, str]} : [description] (default: {0})
            chip {str} : Chip name (dafult: 'main')
            **other_options
        """
        # TODO: Add unit test

        # ensure correct types
        if not isinstance(subtract, bool):
            subtract = subtract in TRUE_BOOLS
        if not isinstance(helper, bool):
            helper = helper in TRUE_BOOLS

        if not (kind in self.get_element_types()):
            self.logger.error(f'Creator user error: Unkown element kind=`{kind}`'
                              f'Kind must be in {self.get_element_types()}. This failed for component'
                              f'name = `{component_name}`.\n'
                              f' The call was with subtract={subtract} and helper={helper}'
                              f' and layer={layer}, and options={other_options}')

        # Create options
        options = dict(component=component_name, subtract=subtract,
                       helper=helper, layer=int(layer), chip=chip, **other_options)

        table = self.tables[kind]

        # assert that all names in options are in table columns!
        # mauybe check
        df = GeoDataFrame.from_dict(
            geometry, orient='index', columns=['geometry'])
        df.index.name = 'name'
        df = df.reset_index()

        df = df.assign(**options)

        # Set new table. Unfortuanly, this creates a new instance.
        self.tables[kind] = table.append(df, sort=False, ignore_index=True)
        # concat([table,df], axis=0, join='outer', ignore_index=True,sort=False,
        #          verify_integrity=False, copy=False)

    def clear_all_tables(self):
        """Clear all the internal tables and all else.
        Use when clearing a design and starting from scratch.
        """
        self.tables.clear()
        self.create_tables()  # remake all tables

    def delete_component(self, name: str):
        """Delete component by name

        Arguments:
            name {str} : Name of component (case sensitive)
        """
        # TODO: Add unit test
        # TODO: is this the best way to do this, or is there a faster way?
        a_comp = self.design.components[name]
        if a_comp is not None:
            for table_name in self.tables:
                df = self.tables[table_name]
                self.tables[table_name] = df[df['component'] != a_comp.id]

    def delete_component_id(self, component_id: int):
        """Drop the components within the elements.tables

        Args:
            component_id (int): Unique number to describe the component.
        """
        for table_name in self.tables:
            df_table_name = self.tables[table_name]
            #self.tables[table_name] = df_table_name.drop(df_table_name[df_table_name['component'] == component_id].index)
            self.tables[table_name] = df_table_name[df_table_name['component']
                                                    != component_id]

    def get_component(self, name: str, table_name: str = 'all') -> Union[GeoDataFrame, Dict_[str, GeoDataFrame]]:
        """Return the table for just a given component.
        If all, returns a dictionary with kets as table names and tables of components as values.

        Arguments:
            name {str} : Name of component (case sensitive) (default: 'all')

        Keyword Arguments:
            table_name {str} : Element table name ('poly', 'path', etc.) (default: {'all'})

        Returns:
            Union[GeoDataFrame, Dict_[str, GeoDataFrame]] : Either a GeoDataFrame or a dict or GeoDataFrame.

        Example use:
            table = pd.concat(elements.get_component('Q1')) # , axis=0
        """

        if table_name == 'all':
            tables = {}
            for table_name in self.get_element_types():
                tables[table_name] = self.get_component(name, table_name)
            return tables
        else:
            df = self.tables[table_name]
            a_comp = self.design.components[name]
            if a_comp is None:
                # Component not found.
                return None
            else:
                return df[df.component == a_comp.id]

            #comp_id = self.design.components[name].id
            # return df[df.component == comp_id]

    def get_component_bounds(self, name: str):
        """Returns a tuple containing minx, miny, maxx, maxy values
        for the bounds of the component as a whole.

        Arguments:
            name {str} : component name
        """
        return self.get_component_geometry(name).total_bounds

    def rename_component(self, component_id: int, new_name: str):
        """Rename component by ID (integer) cast to string format.

        Arguments:
            name (int) : Name of component (case sensitive)
            new_name (str) : The new name of the component (case sensitive)
        """
<<<<<<< HEAD
        #comp_id = self.design.components[name].id
        a_comp = self.design.components[name]
        if a_comp is None:
            return None
        else:
            # TODO: is this the best way to do this, or is there a faster way?
            for table_name in self.tables:
                table = self.tables[table_name]
                table.component[table.component == a_comp.id] = new_name
=======
        component_int_id = int(component_id)
        # TODO: is this the best way to do this, or is there a faster way?
        for table_name in self.tables:
            table = self.tables[table_name]
            table.component[table.component == component_int_id] = new_name
>>>>>>> dd98a008

    def get_component_geometry_list(self, name: str, table_name: str = 'all') -> List[BaseGeometry]:
        """Return just the bare element geometry (shapely geometry objects) as a list, for the
        selected component.

        Arguments:
            name {str} : Name of component (case sensitive)
            table_name {str} : Element type ('poly', 'path', etc.).
                                Can also be 'all' to return all. This is the default.
        """
        if table_name == 'all':
            elements = []
            for table in self.get_element_types():
                elements += self.get_component_geometry_list(name, table)

        else:
            table = self.tables[table_name]
            comp_id = self.design.components[name].id
            elements = table.geometry[table.component == comp_id].to_list()

        return elements

    def get_component_geometry(self, name: str) -> GeoSeries:
        """
        Arguments:
            name {str} : Name of component (case sensitive)

        Returns:
            GeoSeries : [description]
        """
        comp_id = self.design.components[name].id
        elements = {}
        for table_name in self.get_element_types():
            table = self.tables[table_name]
            elements[table_name] = table.geometry[table.component == comp_id]
        return pd.concat(elements)

    def get_component_geometry_dict(self, name: str, table_name: str = 'all') -> List[BaseGeometry]:
        """Return just the bare element geometry (shapely geometry objects) as a dict,
           with key being the names of the elements and the values as the shapely geometry,
           for the selected component.

        Arguments:
            name {str} : Name of component (case sensitive)
            table_name {str} : Element type ('poly', 'path', etc.)
        """
        if table_name == 'all':
            elements = Dict()
            for table in self.get_element_types():
                elements[table] = self.get_component_geometry_list(name, table)
            return elements  # return pd.concat(elements, axis=0)

        else:
            table = self.tables[table_name]

            # mask the rows nad get only 2 columns
            comp_id = self.design.components[name].id
            df_comp_id = table.loc[table.component ==
                                   comp_id, ['name', 'geometry']]
            df_geometry = df_comp_id.geometry
            df_geometry.index = df_comp_id.name
            return df_geometry.to_dict()

    def check_element_type(self, table_name: str, log_issue: bool = True) -> bool:
        """Check if the name `table_name` is in the element tables.

        Arguments:
            table_name {str} : Element type ('poly', 'path', etc.) or 'all'

        Keyword Arguments:
            log_issue {bool} : Throw an erro in the log if name missing  (default: {True})

        Returns:
            bool : True if the name is valid, else False
        """
        if not table_name in self.get_element_types() or table_name in 'all':
            if log_issue:
                self.logger.error(
                    f'Element Tables: Tried to access non-existing element table: `{table_name}`')
            return False
        else:
            return True<|MERGE_RESOLUTION|>--- conflicted
+++ resolved
@@ -29,7 +29,7 @@
 from geopandas import GeoSeries, GeoDataFrame
 
 from .. import Dict
-#from ..config import DEFAULT
+# from ..config import DEFAULT
 from ..draw import BaseGeometry
 from ..toolbox_python.utility_functions import data_frame_empty_typed
 
@@ -497,7 +497,7 @@
         """
         for table_name in self.tables:
             df_table_name = self.tables[table_name]
-            #self.tables[table_name] = df_table_name.drop(df_table_name[df_table_name['component'] == component_id].index)
+            # self.tables[table_name] = df_table_name.drop(df_table_name[df_table_name['component'] == component_id].index)
             self.tables[table_name] = df_table_name[df_table_name['component']
                                                     != component_id]
 
@@ -532,7 +532,7 @@
             else:
                 return df[df.component == a_comp.id]
 
-            #comp_id = self.design.components[name].id
+            # comp_id = self.design.components[name].id
             # return df[df.component == comp_id]
 
     def get_component_bounds(self, name: str):
@@ -548,12 +548,13 @@
         """Rename component by ID (integer) cast to string format.
 
         Arguments:
-            name (int) : Name of component (case sensitive)
+            Component_id (int) : ID of component (case sensitive)
             new_name (str) : The new name of the component (case sensitive)
         """
-<<<<<<< HEAD
-        #comp_id = self.design.components[name].id
-        a_comp = self.design.components[name]
+
+        # comp_id = self.design.components[name].id
+        component_int_id = int(component_id)
+        a_comp = self.design._components[component_int_id]
         if a_comp is None:
             return None
         else:
@@ -561,15 +562,9 @@
             for table_name in self.tables:
                 table = self.tables[table_name]
                 table.component[table.component == a_comp.id] = new_name
-=======
-        component_int_id = int(component_id)
-        # TODO: is this the best way to do this, or is there a faster way?
-        for table_name in self.tables:
-            table = self.tables[table_name]
-            table.component[table.component == component_int_id] = new_name
->>>>>>> dd98a008
-
-    def get_component_geometry_list(self, name: str, table_name: str = 'all') -> List[BaseGeometry]:
+
+
+   def get_component_geometry_list(self, name: str, table_name: str = 'all') -> List[BaseGeometry]:
         """Return just the bare element geometry (shapely geometry objects) as a list, for the
         selected component.
 
