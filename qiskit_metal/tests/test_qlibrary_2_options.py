--- conflicted
+++ resolved
@@ -688,12 +688,8 @@
         launch_v1 = LaunchpadWirebond(design, 'my_name')
         options = launch_v1.default_options
 
-<<<<<<< HEAD
         self.assertEqual(len(options), 11)
         self.assertEqual(options['layer'], '1')
-=======
-        self.assertEqual(len(options), 7)
->>>>>>> 417f5a73
         self.assertEqual(options['trace_width'], 'cpw_width')
         self.assertEqual(options['trace_gap'], 'cpw_gap')
         self.assertEqual(options['lead_length'], '25um')
@@ -701,12 +697,9 @@
         self.assertEqual(options['pad_height'], '80um')
         self.assertEqual(options['pad_gap'], '58um')
         self.assertEqual(options['taper_height'], '122um')
-<<<<<<< HEAD
         self.assertEqual(options['pos_x'], '0um')
         self.assertEqual(options['pos_y'], '0um')
         self.assertEqual(options['orientation'], '0')
-=======
->>>>>>> 417f5a73
 
     def test_qlibrary_launch_v2_options(self):
         """Test that default options of LaunchpadWirebondCoupled in
