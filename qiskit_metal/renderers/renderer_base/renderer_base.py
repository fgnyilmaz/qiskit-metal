# -*- coding: utf-8 -*-

# This code is part of Qiskit.
#
# (C) Copyright IBM 2019.
#
# This code is licensed under the Apache License, Version 2.0. You may
# obtain a copy of this license in the LICENSE.txt file in the root directory
# of this source tree or at http://www.apache.org/licenses/LICENSE-2.0.
#
# Any modifications or derivative works of this code must retain this
# copyright notice, and modified files need to carry a notice indicating
# that they have been altered from the originals.

"""
@auhtor: Zlatko Minev, ... (IBM)
@date: 2019
"""
import logging
<<<<<<< HEAD

=======
>>>>>>> affeedd5
from ...designs import DesignBase, is_design
from ...elements import ElementTables

__all__ = ['RendererBase']


class RendererBase():
    """Abstract base class for all Renderers of Metal designs and their compoinents and elements.

    Handles:
        designs
            components
                elements
                    paths
                    polys
            chips
    """

    name = 'base'  # overwrite this!

    __loaded_renderers__ = set()
    __instantiated_renderers__ = dict()

    # overwrite this to add element extensions:  see ELEMENT_COLUMNS
    # should be dict of dict with keys as element type, which contain (name, dype) pairs
    # e.g. element_extensions = dict(
    #            base=dict(color=str, klayer=int),
    #            path=dict(thickness=float, material=str, perfectE=bool),
    #            poly=dict(thickness=float, material=str), )
    element_extensions = dict()

    # TODO: To add: default parameters for the renderer for component element values.

    @classmethod
    def load(cls):
        """Load the renderer and register all its extensions.
        Only performed once.

        Once complete, the rendere is added to the class attribute
        '__loaded_renderers__' of RendererBase

        Returns:
            True -- If success, otherwise throws an error.
        """

        # Check name
        name = cls.name

        if name in RendererBase.__loaded_renderers__:
            print(
                f'Warning: Renderer name={name}, class={cls} already loaded. Doing nothing.')

        # Add elemnet extensions
        # see docstring for RendererBase.element_extensions
        ElementTables.add_renderer_extension(cls.name, cls.element_extensions)

        # Add component extensions
        # to be used in the creation of default params for component elements
        raise NotImplementedError()

        # Finish and register offically as ready to use.
        RendererBase.__loaded_renderers__.add(name)

        return True

    @staticmethod
    def get_renderer(name: str):
        """Returns an already loaded and instantiated renderer.

        Arguments:
            name {[str]} -- [description]
        """
        if not name in RendererBase.__loaded_renderers__:
            print(
                'ERROR: The renderer {name} has not yet been loaded. Please use the load function!')

        if not name in RendererBase.__instantiated_renderers__:
            print(
                'ERROR: The renderer {name} has not yet been instantiated. Please instantiate the class!')

        return RendererBase.__instantiated_renderers__[name]

    def __init__(self, design: DesignBase, initiate=True):
        # TODO: check that the renderer has been loaded with load_renderer

        assert is_design(design), "Erorr, for the design argument you must provide a\
                                   a child instance of Metal DesignBase class."

        self._design = design
        self.initiated = False

        if initiate:
            self.initate()

        # Register as an instantiated renderer.
        RendererBase.__instantiated_renderers__[self.name] = self

    @property
    def design(self) -> 'DesignBase':
        '''Return a reference to the parent design object'''
        return self._design

    @property
    def logger(self) -> logging.Logger:
        return self._design.logger

    def initate(self, re_initiate=False):
        '''
        Call any initiations steps required to be performed a single time before rendering,
        such as conneting to some API or COM, or importing the correct material libraries, etc.

        Overwrite `initate_renderer`

        Optional Arguments:
        ------------------
            re_initiate (bool) : If False will only apply this function once.
                                 If True, will re-apply (default: False)

        Returns:
        -------------------
            bool : was a re_initiation applied or not
        '''

        if not re_initiate:
            if self.initiated:
                return False

        self.initiated = True

        self._initate_renderer()

        return True

    def _initate_renderer(self):
        '''
        Call any initiations steps required to be performed a single time before rendering,
        such as conneting to some API or COM, or importing the correct material libraries, etc.
        '''
        return True

    def post_render(self):
        '''
        Any calls that one may want to make after a rendering is complete.
        '''

    def render_design(self):
        '''
        Renders all design chips and components.
        '''
        self.initate()
        self.render_chips()
        self.render_components()
        # ...

    def render_chips(self):
        '''
        Render all chips of the design.
        Calls render_chip for each chip.
        '''
        raise NotImplementedError()

    def render_chip(self, name):
        raise NotImplementedError()

    def render_components(self, selection=None):
        '''
        Render all components of the design.
        If selection is none, then render all components.
        '''
        raise NotImplementedError()

    def render_component(self, component):
        raise NotImplementedError()

    def render_element(self, element):
        raise NotImplementedError()
        # if isinstance(element, path):
        #    self.render_element_path(element)

        # elif isinstance(element, poly):
        #    self.render_element_poly(element)

        # else:
        #    self.logger.error('RENDERER ERROR: Unkown element {element}')

    def render_element_path(self, path):
        raise NotImplementedError()

    def render_element_poly(self, poly):
        raise NotImplementedError()<|MERGE_RESOLUTION|>--- conflicted
+++ resolved
@@ -17,15 +17,10 @@
 @date: 2019
 """
 import logging
-<<<<<<< HEAD
-
-=======
->>>>>>> affeedd5
 from ...designs import DesignBase, is_design
 from ...elements import ElementTables
 
 __all__ = ['RendererBase']
-
 
 class RendererBase():
     """Abstract base class for all Renderers of Metal designs and their compoinents and elements.
