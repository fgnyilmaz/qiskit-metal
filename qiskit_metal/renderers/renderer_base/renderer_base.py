--- conflicted
+++ resolved
@@ -34,14 +34,9 @@
     from qiskit_metal.designs import QDesign
 
 
-<<<<<<< HEAD
 class QRenderer(ABC):
-    """Abstract base class for all Renderers of Metal designs and their components and qgeometry.
-=======
-class QRenderer():
     """Abstract base class for all Renderers of Metal designs and their
-    components and qgeometry.
->>>>>>> c9dd8ddf
+	components and qgeometry.
 
     Handles:
         ::
@@ -350,17 +345,10 @@
                     self.logger.warning(
                         f'col_value={col_value} not added to QDesign')
 
-<<<<<<< HEAD
     def start(self, force=False):
         """
         Call any initialization (single run) step required to setup the renderer for the first execution,
         such as connecting to some API or COM, or importing the correct material libraries, etc.
-=======
-    def initate(self, re_initiate=False):
-        """Call any initiations steps required to be performed a single time
-        before rendering, such as connecting to some API or COM, or importing
-        the correct material libraries, etc.
->>>>>>> c9dd8ddf
 
         Arguments:
             force (bool) : If True, need to scrap the existing initialization and re-do
@@ -437,153 +425,8 @@
         return [self.design.name_to_id[elt] for elt in unique_qcomponents
                ], 0  # Subset selected
 
-<<<<<<< HEAD
     @abstractmethod
     def render_design(self):
         """Abstract method. Must be implemented by the subclass.
         Renders all design chips and components.
-        """
-=======
-    def _initate_renderer(self):
-        """Call any initiations steps required to be performed a single time
-        before rendering, such as connecting to some API or COM, or importing
-        the correct material libraries, etc.
-
-        Returns:
-            bool: Always returns True
-        """
-        return True
-
-    def post_render(self):
-        """Any calls that one may want to make after a rendering is
-        complete."""
-        pass
-
-    def render_design(self):
-        """Renders all design chips and components."""
-        self.initate()
-        self.render_chips()
-        self.render_components()
-        # ...
-
-    def render_chips(self, all_chips):
-        """Render all chips of the design. Calls render_chip for each chip.
-
-        Args: 
-            all_chips (list): All chip names to render.
-
-        Raises:
-            NotImplementedError: Function not written yet
-        """
-        # To avoid linting message in a subclass:  Method 'render_chips' is
-        # abstract in class 'QRenderer' but is not overridden,
-        # have this method do something.
-        type(all_chips)
-
-        raise NotImplementedError()
-
-    def render_chip(self, name):
-        """Render the given chip.
-
-        Args:
-            name (str): Chip to render.
-
-        Raises:
-            NotImplementedError: Function not written yet
-        """
-        # To avoid linting message in a subclass: Method 'render_chip' is
-        # abstract in class 'QRenderer' but is not overridden,
-        # have this method do something.
-        type(name)
-
-        raise NotImplementedError()
-
-    def render_components(self, selection=None):
-        """Render all components of the design.
-        If selection is none, then render all components.
-
-        Args:
-            selection (QComponent): Component to render.
-
-        Raises:
-            NotImplementedError: Function not written yet
-        """
-        # To avoid linting message in a subclass: Method 'render_component'
-        # is abstract in class 'QRenderer' but is not overridden,
-        # have this method do something.
-        type(selection)
-
-        raise NotImplementedError()
-
-    def render_component(self, qcomponent):
-        """Render the specified qcomponent.
-
-        Args:
-            qcomponent (QComponent): QComponent to render.
-
-        Raises:
-            NotImplementedError: Function not written yet
-        """
-        # To avoid linting message in a subclass: Method 'render_component'
-        # is abstract in class 'QRenderer' but is not overridden,
-        # have this method do something.
-        type(qcomponent)
-
-        raise NotImplementedError()
-
-    def render_element(self, element):
-        """Render the specified element.
-
-        Args:
-            element (Element): Element to render
-
-        Raises:
-            NotImplementedError: Function not written yet
-        """
-        # To avoid linting message in a subclass: Method 'render_element' is
-        # abstract in class 'QRenderer' but is not overridden,
-        # have this method do something.
-        type(element)
-
-        raise NotImplementedError()
-        # if isinstance(element, path):
-        #    self.render_element_path(element)
-
-        # elif isinstance(element, poly):
-        #    self.render_element_poly(element)
-
-        # else:
-        #    self.logger.error('RENDERER ERROR: Unknown element {element}')
-
-    def render_element_path(self, path):
-        """Render an element path.
-
-        Args:
-            path (str): Path to render.
-
-        Raises:
-            NotImplementedError: Function not written yet
-        """
-        # To avoid linting message in a subclass:  Method 'render_element_path'
-        # is abstract in class 'QRenderer' but is not overridden,
-        # have this method do something.
-        type(path)
-
-        raise NotImplementedError()
-
-    def render_element_poly(self, poly):
-        """Render an element poly.
-
-        Args:
-            poly (Poly): Poly to render
-
-        Raises:
-            NotImplementedError: Function not written yet
-        """
-        # To avoid linting message in a subclass:  Method 'render_element_poly'
-        # is abstract in class 'QRenderer' but is not overridden
-        # have this method do something.
-        type(poly)
-
-        raise NotImplementedError()
->>>>>>> c9dd8ddf
+        """