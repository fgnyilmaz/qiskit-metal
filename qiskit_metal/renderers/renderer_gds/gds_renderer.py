import qiskit_metal as metal
from qiskit_metal import designs, components, draw
from qiskit_metal import components as qlibrary
import logging
import sys
import pandas
import geopandas
import pandas as pd
import shapely
import gdspy
import os
import pathlib

from typing import TYPE_CHECKING
from typing import Dict as Dict_
from typing import List, Tuple, Union

from operator import itemgetter

from ... import Dict
from ...designs import QDesign
from ...toolbox_python.utility_functions import log_error_easy

from qiskit_metal.renderers.renderer_base import QRenderer

from .. import config
if not config.is_building_docs():
    from qiskit_metal import MetalGUI, Dict, Headings


class GDSRender(QRenderer):
    """Extends QRenderer to export GDS formatted files. The methods which a user will need for GDS export
    should be found within this class.

    layers:
        200 Emulated Chip size based on self.scaled_max_bound * max_bounds of elements on chip. 
            self.scaled_chip_poly
        201 Holds all of the qgeometries, in a cell, which have subtract as True. 
            After gdspy.boolean(), The cell is removed from lib. 
            self.q_subtract_true, cell=SUBTRACT
        202 Holds all of the qgeometries which have subtract as False.  
            self.q_subtract_false, cell=TOP

    datatype:
        10 Polygon
        11 Flexpath
    """

    def __init__(self, design: QDesign, initiate=True, bounding_box_scale: float = 1.2):
        """
        Args:
            design (QDesign): Use QGeometry within QDesign  to obtain elements for GDS file.
            initiate (bool): True to initiate the renderer. Defaults to True.
            bounding_box_scale (float): Scale box of components to render. Should be greater than 1.0.
        """
        super().__init__(design=design, initiate=initiate)
        self.gds_unit = self.design.get_units()

        self.lib = gdspy.GdsLibrary(units=self.gds_unit)

        self.list_bounds = list()
        self.scaled_max_bound = tuple()

        self.all_subtract_true = geopandas.GeoDataFrame()
        self.all_subtract_false = geopandas.GeoDataFrame()

        # gdspy.polygon.PolygonSet is the base class.
        self.scaled_chip_poly = gdspy.Polygon([])

        # For now, say true, needs to come from options. #issue #255.
        self.ground_plane = True

        # layer and data numbers, needs to come from default options.
        # Example: self.ld_subtract = {"layer": 201, "data": 12}
        self.ld_subtract = {"layer": 201}
        self.ld_no_subtract = {"layer": 202}

        # create rectangle for layer , needs to come from default options.
        self. ld_chip = {"layer": 200, "datatype": 10}

        # bounding_box_scale will need to be migrated to some form of default_options
        if isinstance(bounding_box_scale, float) and bounding_box_scale >= 1.0:
            self.bounding_box_scale = bounding_box_scale
        elif isinstance(bounding_box_scale, int) and bounding_box_scale >= 1:
            self.bounding_box_scale = float(bounding_box_scale)
        else:
            self.design.logger.warning(
                f'Expected float and number greater than or equal to 1.0 for bounding_box_scale. \
                User provided bounding_box_scale = {bounding_box_scale}, using default of 1.2. .')

    def _clear_library(self):
        """Clear current library."""
        gdspy.current_library.cells.clear()

    def _can_write_to_path(self, file: str) -> int:
        """Check if can write file.

        Args:
            file (str): Has the path and/or just the file name.

        Returns:
            int: 1 if access is allowed. Else returns 0, if access not given.
        """
        directory_name = os.path.dirname(os.path.abspath(file))
        if os.access(directory_name, os.W_OK):
            return 1
        else:
            self.design.logger.warning(
                f'Not able to write to directory. File:"{file}" not written. Checked directory:"{directory_name}".')
            return 0

    def seperate_subtract_shapes(self, table_name: str, table: geopandas.GeoSeries) -> None:
        """For each table, separate them by subtract being either True or False.

        Args:
            table_name (str): Name for "table".  Example is "poly", and "path".
            table (geopandas.GeoSeries): Table with similar qgeometries.
        """

        subtract_true = table[table['subtract'] == True]
        subtract_true['layer'] = self.ld_subtract['layer']

        subtract_false = table[table['subtract'] == False]
        subtract_false['layer'] = self.ld_no_subtract['layer']

        setattr(self, f'{table_name}_subtract_true', subtract_true)
        setattr(self, f'{table_name}_subtract_false', subtract_false)

    def get_bounds(self, gs_table: geopandas.GeoSeries) -> Tuple[float, float, float, float]:
        """Get the bounds for all of the elements in gs_table.

        Args:
            gs_table (pandas.GeoSeries): A pandas GeoSeries used to describe components in a design.

        Returns:
            Tuple[float, float, float, float]: The bounds of all of the elements in this table. [minx, miny, maxx, maxy]
        """
        if len(gs_table) == 0:
            return(0, 0, 0, 0)

        return gs_table.total_bounds

    def scale_max_bounds(self, all_bounds: list) -> Tuple[tuple, tuple]:
        """Given the list of tuples to represent all of the bounds for path, poly, etc.
        This will return the scaled using self.bounding_box_scale, and  the max bounds of the tuples provided.

        Args:
            all_bounds (list): Each tuple=(minx, miny, maxx, maxy) in list represents bounding box for poly, path, etc.

        Returns:
            tuple: A scaled bounding box which includes all paths, polys, etc.
            tuple: A  bounding box which includes all paths, polys, etc.
        """

        # If given an empty list.
        if len(all_bounds) == 0:
            return (0.0, 0.0, 0.0, 0.0)

        # Get an inclusive bounding box to contain all of the tuples provided.
        minx, miny, maxx, maxy = self.inclusive_bound(all_bounds)

        # Center of inclusive bounding box
        center_x = (minx + maxx) / 2
        center_y = (miny + maxy) / 2

        scaled_width = (maxx - minx) * self.bounding_box_scale
        scaled_height = (maxy - miny) * self.bounding_box_scale

        # Scaled inclusive bounding box by self.bounding_box_scale.
        scaled_box = (center_x - (.5 * scaled_width),
                      center_y - (.5 * scaled_height),
                      center_x + (.5 * scaled_width),
                      center_y + (.5 * scaled_height))

        return scaled_box, (minx, miny, maxx, maxy)

    def inclusive_bound(self, all_bounds: list) -> tuple:
        """Given a list of tuples which describe corners of a box, i.e. (minx, miny, maxx, maxy).
        This method will find the box, which will include all boxes.  In another words, the smallest minx and miny;
        and the largest maxx and maxy.

        Args:
            all_bounds (list): List of bounds. Each tuple corresponds to a box.

        Returns:
            tuple: Describe a box which includes the area of each box in all_bounds.
        """

        # If given an empty list.
        if len(all_bounds) == 0:
            return (0.0, 0.0, 0.0, 0.0)

        inclusive_tuple = (min(all_bounds, key=itemgetter(0))[0],
                           min(all_bounds, key=itemgetter(1))[1],
                           max(all_bounds, key=itemgetter(2))[2],
                           max(all_bounds, key=itemgetter(3))[3])
        return inclusive_tuple

<<<<<<< HEAD
    def rect_for_ground(self) -> None:
        """Use the maximum bounds for all qgeometry on chip.  Scale the size of chip.
           Use gdspy.Polygon() because gdspy.boolean() requires it.
        """

        rectangle_points = [(self.max_bound[0], self.max_bound[1]),
                            (self.max_bound[2], self.max_bound[1]),
                            (self.max_bound[2], self.max_bound[3]),
                            (self.max_bound[0], self.max_bound[3])]
        chip_poly = gdspy.Polygon(rectangle_points, **self.ld_chip)

        self.scaled_chip_poly = chip_poly.scale(
            scalex=self.bounding_box_scale, scaley=self.bounding_box_scale)
        pass  # for breakpoint

    def create_poly_path_for_gds(self, highlight_qcomponents: list = []) -> int:
        """Using self.design, this method does the following:
        1. Gather the QGeometries to be used to write to file.
           Duplicate names in hightlight_qcomponents will be removed without warning.
        2. Populate self.list_bounds, which contains the maximum bound for all elements to render.
        3. Calculate scaled bounding box to emulate size of chip using self.scaled_max_bound
        and place into self.scaled_max_bound.
        4. Gather Geometries to export to GDS format.

        Args:
            highlight_qcomponents (list): List of strings which denote the name of QComponents to render.
                                        If empty, render all comonents in design.
                                        If QComponent names are dupliated, duplicates will be ignored.

        Returns:
            int: 0 if all ended well. Otherwise, 1 if QComponent name not in design.
=======
    def create_poly_path_for_gds(self, highlight_qcomponents: list = []) -> None:
        """Using self.design, this method does the following:

        1. Gather the QGeometries to be used to write to file.

        2. Populate self.list_bounds, which contains the maximum bound for all elements to render.

        3. Calculate scaled bounding box to emulate size of chip using self.scaled_max_bound
           and place into self.scaled_max_bound.

        Args:
            highlight_qcomponents (list): List of strings which denote the name of QComponents to render.
                                          If empty, render all comonents in design.
>>>>>>> 99c52997
        """
        # Remove identical QComponent names.
        unique_qcomponents = list(set(highlight_qcomponents))

        # Confirm all QComponent are in design.
        for qcomp in unique_qcomponents:
            if qcomp not in self.design.name_to_id:
                self.design.logger.warning(
                    f'The component={qcomp} in highlight_qcompoents not in QDesign. The GDS data not generated.')
                return 1

        # put the QGeomtry into GDS format.
        self.list_bounds.clear()

        all_subtracts = []
        all_no_subtracts = []
        for table_name in self.design.qgeometry.get_element_types():
            # self.design.qgeometry.tables is a dict. key=table_name, value=geopandas.GeoDataFrame
            if len(unique_qcomponents) == 0:
                table = self.design.qgeometry.tables[table_name]
            else:
                table = self.design.qgeometry.tables[table_name]
                # Convert string QComponent.name  to QComponent.id
                highlight_id = [self.design.name_to_id[a_qcomponent]
                                for a_qcomponent in unique_qcomponents]

                # Remove QComponents which are not requested.
                table = table[table['component'].isin(highlight_id)]

            # Determine bound box and return scalar larger than size.
            bounds = tuple(self.get_bounds(table))
            # Add the bounds of each table to list.
            self.list_bounds.append(bounds)

            if self.ground_plane:
                self.seperate_subtract_shapes(table_name, table)
                all_subtracts.append(
                    getattr(self, f'{table_name}_subtract_true'))
                all_no_subtracts.append(
                    getattr(self, f'{table_name}_subtract_false'))

            # polys is gdspy.Polygon;    paths is gdspy.LineString
            q_geometries = table.apply(self.qgeometry_to_gds, axis=1)
            setattr(self, f'{table_name}s', q_geometries)

        self.scaled_max_bound, self.max_bound = self.scale_max_bounds(
            self.list_bounds)

        if self.ground_plane:
            self.rect_for_ground()

            self.all_subtract_true = geopandas.GeoDataFrame(
                pd.concat(all_subtracts, ignore_index=False))
            self.all_subtract_false = geopandas.GeoDataFrame(
                pd.concat(all_no_subtracts, ignore_index=False))

            self.q_subtract_true = self.all_subtract_true.apply(
                self.qgeometry_to_gds, axis=1)

            self.q_subtract_false = self.all_subtract_false.apply(
                self.qgeometry_to_gds, axis=1)

        return 0

    def write_poly_path_to_file(self, file_name: str) -> None:
        """Using the geometries for each table name, write to a GDS file.

        -> rectangle on Y
        -> put all the 'subtract' shapes on layer X
        -> Boolean subtract X from Y and put that on Z
        -> add all the non-subtract shapes to Z as well.

        (Y = layer number 200) self.scaled_chip_poly
        (X = layer number 201) self.q_subtract_true , cell=SUBTRACT
        (Z = layer number 202) self.q_subtract_false, cell=TOP

        Args:
            file_name (str): The path and file name to write the gds file.
                             Name needs to include desired extention, i.e. "a_path_and_name.gds".
        """

        # Create a new GDS library file. It can contains multiple cells.
        self._clear_library()

        lib = gdspy.GdsLibrary()

        cell = lib.new_cell('NO_EDITS', overwrite_duplicate=True)

        for table_name in self.design.qgeometry.get_element_types():
            q_geometries = getattr(self, f'{table_name}s')
            if q_geometries is None:
                self.design.logger.warning(
                    f'There are no {table_name}s to write.')
            else:
                cell.add(q_geometries)

            if q_geometries is None:
                self.design.logger.warning(
                    f'There is no table named "{table_name}s" to write.')
            else:
                cell.add(q_geometries)

        if self.ground_plane:
            # # For ground plane.
            ground_cell = lib.new_cell('TOP', overwrite_duplicate=True)
            subtract_cell = lib.new_cell('SUBTRACT', overwrite_duplicate=True)
            subtract_cell.add(self.q_subtract_true)

            '''gdspy.boolean is not documented clearly.  
            If there are multiple elements to subtract (both poly and path), 
            the way I could make it work is to put them into a cell, within lib.  
            I used the method cell_name.get_polygonsets(), which appears to convert all elements within the cell to poly.
            After the boolean(), I deleted the cell from lib.
            The memory is freed up then.
            '''
            diff_geometry = gdspy.boolean(
                self.scaled_chip_poly, subtract_cell.get_polygonsets(), 'not', layer=202)

            lib.remove(subtract_cell)

            if diff_geometry is None:
                self.design.logger.warning(
                    f'There is no table named diff_geometry to write.')
            else:
                ground_cell.add(diff_geometry)

            if self.q_subtract_false is None:
                self.design.logger.warning(
                    f'There is no table named self.q_subtract_false to write.')
            else:
                ground_cell.add(self.q_subtract_false)

        lib.write_gds(file_name)

    def path_and_poly_to_gds(self, file_name: str, highlight_qcomponents: list = []) -> int:
        """Use the design which was used to initialize this class.
        The QGeometry element types of both "path" and "poly", will
        be used, to convert QGeometry to GDS formatted file.

        Args:
            file_name (str): File name which can also include directory path.
                             If the file exists, it will be overwritten.
            highlight_qcomponents (list): List of strings which denote the name of QComponents to render.
                                        If empty, render all comonents in design.

        Returns:
            int: 0=file_name can not be written, otherwise 1=file_name has been written
        """

        # TODO: User provide list of QComponent names to render, instead of entire design.

        if not self._can_write_to_path(file_name):
            return 0

        if (self.create_poly_path_for_gds(highlight_qcomponents) == 0):
            self.write_poly_path_to_file(file_name)
            return 1
        else:
            return 0

    def qgeometry_to_gds(self, element: pd.Series) -> 'gdspy.polygon':
        """Convert the design.qgeometry table to format used by GDS renderer. 
        Convert the class to a series of GDSII elements.

        Args:
            element (pd.Series): Expect a shapley object.

        Returns:
            'gdspy.polygon' or 'gdspy.FlexPath': Convert the class to a series of GDSII 
                                                 format on the input pd.Series.
        """

        """
        *NOTE:*
        GDS:
            points (array-like[N][2]) – Coordinates of the vertices of the polygon.
            layer (integer) – The GDSII layer number for this element.
            datatype (integer) – The GDSII datatype for this element (between 0 and 255).
                                  datatype=10 or 11 means only that they are from a
                                  Polygon vs. LineString.  This can be changed.
        See:
            https://gdspy.readthedocs.io/en/stable/reference.html#polygon
        """

        geom = element.geometry  # type: shapely.geometry.base.BaseGeometry

        if isinstance(geom, shapely.geometry.Polygon):

            # TODO: Handle  list(polygon.interiors)
            return gdspy.Polygon(list(geom.exterior.coords),
                                 layer=element.layer if not element['subtract'] else 0,
                                 # layer=element.layer,
                                 datatype=10,
                                 )
        elif isinstance(geom, shapely.geometry.LineString):
            to_return = gdspy.FlexPath(list(geom.coords),
                                       width=element.width,
                                       layer=element.layer if not element['subtract'] else 0,
                                       # layer=element.layer,
                                       datatype=11)
            return to_return
        else:
            # TODO: Handle
            self.design.logger.warning(
                f'Unexpected shapely object geometry.'
                f'The variable element is {data(geom)}, method can handle Polygon and LineString.')
            # print(geom)
            return None<|MERGE_RESOLUTION|>--- conflicted
+++ resolved
@@ -196,8 +196,6 @@
                            max(all_bounds, key=itemgetter(3))[3])
         return inclusive_tuple
 
-<<<<<<< HEAD
-    def rect_for_ground(self) -> None:
         """Use the maximum bounds for all qgeometry on chip.  Scale the size of chip.
            Use gdspy.Polygon() because gdspy.boolean() requires it.
         """
@@ -228,37 +226,7 @@
 
         Returns:
             int: 0 if all ended well. Otherwise, 1 if QComponent name not in design.
-=======
-    def create_poly_path_for_gds(self, highlight_qcomponents: list = []) -> None:
-        """Using self.design, this method does the following:
-
-        1. Gather the QGeometries to be used to write to file.
-
-        2. Populate self.list_bounds, which contains the maximum bound for all elements to render.
-
-        3. Calculate scaled bounding box to emulate size of chip using self.scaled_max_bound
-           and place into self.scaled_max_bound.
-
-        Args:
-            highlight_qcomponents (list): List of strings which denote the name of QComponents to render.
-                                          If empty, render all comonents in design.
->>>>>>> 99c52997
-        """
-        # Remove identical QComponent names.
-        unique_qcomponents = list(set(highlight_qcomponents))
-
-        # Confirm all QComponent are in design.
-        for qcomp in unique_qcomponents:
-            if qcomp not in self.design.name_to_id:
-                self.design.logger.warning(
-                    f'The component={qcomp} in highlight_qcompoents not in QDesign. The GDS data not generated.')
-                return 1
-
-        # put the QGeomtry into GDS format.
-        self.list_bounds.clear()
-
-        all_subtracts = []
-        all_no_subtracts = []
+        """
         for table_name in self.design.qgeometry.get_element_types():
             # self.design.qgeometry.tables is a dict. key=table_name, value=geopandas.GeoDataFrame
             if len(unique_qcomponents) == 0:
