# -*- coding: utf-8 -*-

# This code is part of Qiskit.
#
# (C) Copyright IBM 2017, 2021.
#
# This code is licensed under the Apache License, Version 2.0. You may
# obtain a copy of this license in the LICENSE.txt file in the root directory
# of this source tree or at http://www.apache.org/licenses/LICENSE-2.0.
#
# Any modifications or derivative works of this code must retain this
# copyright notice, and modified files need to carry a notice indicating
# that they have been altered from the originals.
""" This module has a QRenderer to export QDesign to a GDS file."""
# pylint: disable=too-many-lines

from copy import deepcopy
from operator import itemgetter
from typing import TYPE_CHECKING
#from typing import Dict as Dict_
from typing import Tuple, Union
#from typing import List, Any, Iterable
import math
import os
from shapely.geometry import LineString
#from pandas.api.types import is_numeric_dtype

import gdspy
import geopandas
import shapely
from scipy.spatial import distance
import pandas as pd
import numpy as np

from qiskit_metal.renderers.renderer_base import QRenderer
from qiskit_metal.renderers.renderer_gds.make_cheese import Cheesing
from qiskit_metal.toolbox_metal.parsing import is_true
from qiskit_metal import draw

from ... import Dict

from .. import config
if not config.is_building_docs():
    from qiskit_metal.toolbox_python.utility_functions import can_write_to_path
    from qiskit_metal.toolbox_python.utility_functions import get_range_of_vertex_to_not_fillet

if TYPE_CHECKING:
    # For linting typechecking, import modules that can't be loaded here under normal conditions.
    # For example, I can't import QDesign, because it requires QRenderer first. We have the
    # chicken and egg issue.
    from qiskit_metal.designs import QDesign


class QGDSRenderer(QRenderer):
    """Extends QRenderer to export GDS formatted files. The methods which a
    user will need for GDS export should be found within this class.

    All chips within design should be exported to one gds file.
    For the "subtraction box":
    1. If user wants to export the entire design, AND if the base class of
    QDesign._chips[chip_name]['size'] has dict following below example:
    {'center_x': 0.0, 'center_y': 0.0, 'size_x': 9, 'size_y': 6}
    then this box will be used for every layer within a chip.

    2. If user wants to export entire design, BUT there is no information in
    QDesign._chips[chip_name]['size'], then the renderer will calculate the
    size of all of the components and use that size for the "subtraction box"
    for every layer within a chip.

    3. If user wants to export a list of explicit components, the bounding
    box will be calculated by size of QComponents in the QGeometry table.
    Then be scaled by bounding_box_scale_x and bounding_box_scale_y.

    4. Note: When using the Junction table, the cell for Junction should
    be "x-axis" aligned and then GDS rotates based on LineString given
    in Junction table.


    datatype:
        * 10 Polygon
        * 11 Flexpath

    Default Options:
        * short_segments_to_not_fillet: 'True'
        * check_short_segments_by_scaling_fillet: '2.0'
        * gds_unit: '1'
        * ground_plane: 'True'
        * negative_mask: Dict(main=[])
        * corners: 'circular bend'
        * tolerance: '0.00001'
        * precision: '0.000000001'
        * width_LineString: '10um'
        * path_filename: '../resources/Fake_Junctions.GDS'
        * junction_pad_overlap: '5um'
        * max_points: '199'
        * cheese: Dict
            * datatype: '100'
            * shape: '0'
            * cheese_0_x: '50um'
            * cheese_0_y: '50um'
            * cheese_1_radius: '100um'
            * delta_x='100um',
            * delta_y='100um',
            * edge_nocheese='200um',
            * view_in_file: Dict(main={1: True})
        * no_cheese: Dict
            * datatype: '99'
            * buffer: '25um'
            * cap_style: '2'
            * join_style: '2'
            * view_in_file: Dict(main={1: True})
        * bounding_box_scale_x: '1.2'
        * bounding_box_scale_y: '1.2'
    """

    # Default options, over-written by passing ``options` dict to
    # render_options.
    # Type: Dict[str, str]
    default_options = Dict(

        # Before converting LINESTRING to FlexPath for GDS, check for fillet
        # errors for LINESTRINGS in QGeometry in QGeometry due to short
        # segments.  If true, break up the LINESTRING so any segment which is
        # shorter than the scaled-fillet by "fillet_scale_factor" will be
        # separated so the short segment will not be fillet'ed.
        short_segments_to_not_fillet='True',
        check_short_segments_by_scaling_fillet='2.0',

        # DO NOT MODIFY `gds_unit`. Gets overwritten by ``set_units``.
        # gdspy unit is 1 meter.  gds_units appear to ONLY be used during
        # write_gds().  Note that gds_unit will be overwritten from the design
        # units, during init().
        # WARNING: this cannot be changed since it is only used during the
        # init once.
        gds_unit='1',  # 1m

        # Implement creating a ground plane which is scaled from largest
        # bounding box, then QGeometry which is marked as subtract will be
        # removed from ground_plane.  Then the balance of QGeometry will be
        # placed placed in same layer as ground_plane.
        ground_plane='True',

        # By default, export_to_gds() will create a positive_mask for every
        # chip and layer.  Within the Dict, there needs to be an entry for each
        # chip.  Each chip has a list of layers that should export as a
        # negative mask.  If layer number in list, the mask will be negative
        # for that layer.  If user wants to export to a negative_mask for all
        # layers, every layer_number MUST be in list.
        negative_mask=Dict(main=[]),

        # corners: ('natural', 'miter', 'bevel', 'round', 'smooth',
        # 'circular bend', callable, list)
        # Type of joins. A callable must receive 6 arguments
        # (vertex and direction vector from both segments being joined,
        # the center and width of the path)
        # and return a list of vertices that make the join.
        # A list can be used to define the join for each parallel path.
        corners='circular bend',

        # tolerance > precision
        # Precision used for gds lib, boolean operations and FlexPath should
        # likely be kept the same.  They can be different, but increases odds
        # of weird artifacts or misalignment.  Some of this occurs regardless
        # (might be related to offset of a curve when done as a
        # boolean vs. rendered), but they are <<1nm, which isn't even picked
        # up by any fab equipment (so can be ignored).  Numerical errors start
        # to pop up if set precision too fine,
        # but 1nm seems to be the finest precision we use anyhow.
        # FOR NOW SPECIFY IN METERS.
        tolerance='0.00001',  # 10.0 um

        # With input from fab people, any of the weird artifacts
        # (like unwanted gaps) that are less than 1nm in size can be ignored.
        # They don't even show up in the fabricated masks.
        # So, the precision of e-9 (so 1 nm) should be good as a default.
        # FOR NOW SPECIFY IN METERS.
        precision='0.000000001',  # 1.0 nm

        # Since Qiskit Metal GUI, does not require a width for LineString, GDS,
        # will provide a default value.
        width_LineString='10um',

        # The file is expected to be in GDS format.  The cell will be placed
        # into gds Metal output without being edited. The name of the cell can
        # be placed as options for a component, i.e. placing within a qubit.
        # During export, the cell will NOT be edited, just imported.
        path_filename='../resources/Fake_Junctions.GDS',

        # For junction table, when cell from default_options.path_filename does
        # not fit into linestring, QGDSRender will create two pads and add to
        # junction to fill the location of lineString.  The junction_pad_overlap
        # is from the junction cell to the newly created pads.
        junction_pad_overlap='5um',

        # Vertex limit for FlexPath
        # max_points (integer) – If the number of points in the polygonal path
        # boundary is greater than max_points, it will be fractured in smaller
        # polygons with at most max_points each. If max_points is zero,
        # no fracture will occur. GDSpy uses 199 as the default. The historical
        # max value of vertices for a poly/path was 199 (fabrication equipment
        # restrictions).  The hard max limit that a GDSII file can
        # handle is 8191.
        max_points='199',

        # Cheesing is denoted by each chip and layer.
        cheese=Dict(
            #Cheesing is NOT completed
            datatype='100',

            # Expect to mostly cheese a square, but allow for expansion.
            # 0 is rectangle, 1 is circle
            shape='0',
            # rectangle
            cheese_0_x='25um',
            cheese_0_y='25um',
            # circle
            cheese_1_radius='100um',

            # Identify which layers to view in gds output file, for each chip
            view_in_file=Dict(main={1: True}),

            # delta spacing between holes
            delta_x='100um',
            delta_y='100um',

            # Keep a buffer around the perimeter of chip, that will
            # not need cheesing.
            edge_nocheese='200um'),

        # Think of this as a keep-out region for cheesing.
        no_cheese=Dict(
            # For every layer, if there is a ground plane, do cheesing and
            # place the output on the datatype number (sub-layer number)
            datatype='99',
            buffer='25um',

            #The styles of caps are specified by integer values:
            # 1 (round), 2 (flat), 3 (square).
            cap_style='2',

            # The styles of joins between offset segments are specified by
            # integer values:
            # 1 (round), 2 (mitre), and 3 (bevel).
            join_style='2',

            # Identify which layers to view in gds output file, for each chip
            view_in_file=Dict(main={1: True}),
        ),

        # (float): Scale box of components to render.
        # Should be greater than 1.0.  For benefit of the GUI, keep this the
        # last entry in the dict.  GUI shows a note regarding bound_box.
        bounding_box_scale_x='1.2',
        bounding_box_scale_y='1.2',
    )
    """Default options"""

    name = 'gds'
    """Name"""

    # When additional columns are added to QGeometry,
    # this is the example to populate it.
    # e.g. element_extensions = dict(
    #         base=dict(color=str, klayer=int),
    #         path=dict(thickness=float, material=str, perfectE=bool),
    #         poly=dict(thickness=float, material=str), )
    # """element extensions dictionary from base class:
    #    element_extensions = dict() """

    # Add columns to junction table during QGDSRenderer.load()
    # element_extensions  is now being populated as part of load().
    # Determined from element_table_data.

    # Dict structure MUST be same as  element_extensions!!!!!!
    # This dict will be used to update QDesign during init of renderer.
    # Keeping this as a cls dict so could be edited before renderer is
    # instantiated.  To update component.options junction table.

    element_table_data = dict(
        # Cell_name must exist in gds file with: path_filename
        junction=dict(cell_name='my_other_junction'))
    """Element table data"""

    def __init__(self,
                 design: 'QDesign',
                 initiate=True,
                 render_template: Dict = None,
                 render_options: Dict = None):
        """Create a QRenderer for GDS interface: export and import.

        Args:
            design (QDesign): Use QGeometry within QDesign  to obtain elements
                            for GDS file.
            initiate (bool, optional): True to initiate the renderer.
                                        Defaults to True.
            render_template (Dict, optional): Typically used by GUI for
                                template options for GDS.  Defaults to None.
            render_options (Dict, optional): Used to overide all options.
                                            Defaults to None.
        """

        super().__init__(design=design,
                         initiate=initiate,
                         render_template=render_template,
                         render_options=render_options)

        self.lib = None  # type: gdspy.GdsLibrary
        self.new_gds_library()

        self.dict_bounds = Dict()

        # Updated each time export_to_gds() is called.
        self.chip_info = dict()

        # check the scale
        self._check_bounding_box_scale()

        QGDSRenderer.load()

<<<<<<< HEAD
    def _initiate_renderer(self):
        """Not used by the gds renderer at this time. only returns True
        """
        return True

    def _close_renderer(self):
        """Not used by the gds renderer at this time. only returns True
        """
        return True

    def render_design(self):
        self.export_to_gds(file_name=self.design.name, highlight_qcomponents=[])
        pass

    def check_bounding_box_scale(self):
        """
        Some error checking for bounding_box_scale_x and bounding_box_scale_y numbers.
        """
        p = self.options
        bounding_box_scale_x = self.parse_value(p.bounding_box_scale_x)
        bounding_box_scale_y = self.parse_value(p.bounding_box_scale_y)
=======
    def _check_bounding_box_scale(self):
        """Some error checking for bounding_box_scale_x and
        bounding_box_scale_y numbers."""
        bounding_box_scale_x = self.parse_value(
            self.options.bounding_box_scale_x)
        bounding_box_scale_y = self.parse_value(
            self.options.bounding_box_scale_y)
>>>>>>> c9dd8ddf

        if bounding_box_scale_x < 1:
            self.options[
                'bounding_box_scale_x'] = QGDSRenderer.default_options.bounding_box_scale_x
            self.logger.warning(
                'Expected float and number greater than or equal to'
                ' 1.0 for bounding_box_scale_x. User'
                f'provided bounding_box_scale_x = {bounding_box_scale_x}'
                ', using default_options.bounding_box_scale_x.')

        if bounding_box_scale_y < 1:
            self.options[
                'bounding_box_scale_y'] = QGDSRenderer.default_options.bounding_box_scale_y
            self.logger.warning(
<<<<<<< HEAD
                'Expected float and number greater than or equal to 1.0 for bounding_box_scale_y.'
                f'User provided bounding_box_scale_y = {bounding_box_scale_y}, '
                'using default_options.bounding_box_scale_y.')
=======
                f'Expected float and number greater than or equal to 1.0 for '
                f'bounding_box_scale_y.  User provided '
                f'bounding_box_scale_y = {bounding_box_scale_y}, '
                f'using default_options.bounding_box_scale_y.')
>>>>>>> c9dd8ddf

    @staticmethod
    def _clear_library():
        """Clear current library."""
        gdspy.current_library.cells.clear()

    def _can_write_to_path(self, file: str) -> int:
        """Check if can write file.

        Args:
            file (str): Has the path and/or just the file name.

        Returns:
            int: 1 if access is allowed. Else returns 0, if access not given.
        """
        status, directory_name = can_write_to_path(file)
        if status:
            return 1

        self.logger.warning('Not able to write to directory.'
                            f'File:"{file}" not written.'
                            f' Checked directory:"{directory_name}".')
        return 0

    def _update_units(self):
        """Update the options in the units.

        Warning: DOES NOT CHANGE THE CURRENT LIB
        """
        self.options['gds_unit'] = 1.0 / self.design.parse_value('1 meter')

    def _separate_subtract_shapes(self, chip_name: str, table_name: str,
                                  table: geopandas.GeoSeries) -> None:
        """For each chip and table, separate them by subtract being either True
        or False. Names of chip and table should be same as the QGeometry
        tables.

        Args:
            chip_name (str): Name of "chip".  Example is "main".
            table_name (str): Name for "table".  Example is "poly", and "path".
            table (geopandas.GeoSeries): Table with similar qgeometries.
        """
        # pylint: disable=singleton-comparison
        subtract_true = table[table['subtract'] == True]

        subtract_false = table[table['subtract'] == False]

        setattr(self, f'{chip_name}_{table_name}_subtract_true', subtract_true)
        setattr(self, f'{chip_name}_{table_name}_subtract_false',
                subtract_false)

    @staticmethod
    def _get_bounds(
            gs_table: geopandas.GeoSeries) -> Tuple[float, float, float, float]:
        """Get the bounds for all of the elements in gs_table.

        Args:
            gs_table (pandas.GeoSeries): A pandas GeoSeries used to describe
                                        components in a design.

        Returns:
            Tuple[float, float, float, float]: The bounds of all of the
            elements in this table. [minx, miny, maxx, maxy]
        """
        if len(gs_table) == 0:
            return (0, 0, 0, 0)

        return gs_table.total_bounds

    @staticmethod
    def _inclusive_bound(all_bounds: list) -> tuple:
        """Given a list of tuples which describe corners of a box, i.e. (minx,
        miny, maxx, maxy). This method will find the box, which will include
        all boxes.  In another words, the smallest minx and miny; and the
        largest maxx and maxy.

        Args:
            all_bounds (list): List of bounds. Each tuple corresponds to a box.

        Returns:
            tuple: Describe a box which includes the area of each box
            in all_bounds.
        """

        # If given an empty list.
        if len(all_bounds) == 0:
            return (0.0, 0.0, 0.0, 0.0)

        inclusive_tuple = (min(all_bounds, key=itemgetter(0))[0],
                           min(all_bounds, key=itemgetter(1))[1],
                           max(all_bounds, key=itemgetter(2))[2],
                           max(all_bounds, key=itemgetter(3))[3])
        return inclusive_tuple

    @staticmethod
    def _midpoint_xy(x_1: float, y_1: float, x_2: float,
                     y_2: float) -> Tuple[float, float]:
        """Calculate the center of a line segment with endpoints (x1,y1) and
        (x2,y2).

        Args:
            x1 (float): x of endpoint (x1,y1)
            y1 (float): y of endpoint (x1,y1)
            x2 (float): x of endpoint (x2,y2)
            y2 (float): y of endpoint (x2,y2)

        Returns:
            Tuple[float, float]:
            1st float: x for midpoint
            2nd float: y for midpoint
        """
        midx = (x_1 + x_2) / 2
        midy = (y_1 + y_2) / 2

        return midx, midy

    def _scale_max_bounds(self, chip_name: str,
                          all_bounds: list) -> Tuple[tuple, tuple]:
        """Given the list of tuples to represent all of the bounds for path,
        poly, etc. This will return the scaled using self.bounding_box_scale_x
        and self.bounding_box_scale_y, and the max bounds of the tuples
        provided.

        Args:
            chip_name (str): Name of chip.
            all_bounds (list): Each tuple=(minx, miny, maxx, maxy) in list
                            represents bounding box for poly, path, etc.

        Returns:
            tuple[tuple, tuple]:
            first tuple: A scaled bounding box which includes all paths, polys, etc.;
            second tuple: A  bounding box which includes all paths, polys, etc.
        """
        # If given an empty list.
        if len(all_bounds) == 0:
            return (0.0, 0.0, 0.0, 0.0), (0.0, 0.0, 0.0, 0.0)

        # Get an inclusive bounding box to contain all of the tuples provided.
        minx, miny, maxx, maxy = self._inclusive_bound(all_bounds)

        # Center of inclusive bounding box
        center_x = (minx + maxx) / 2
        center_y = (miny + maxy) / 2

        scaled_width = (maxx - minx) * \
            self.parse_value(self.options.bounding_box_scale_x)
        scaled_height = (maxy - miny) * \
            self.parse_value(self.options.bounding_box_scale_y)

        # Scaled inclusive bounding box by self.options.bounding_box_scale_x
        #  and self.options.bounding_box_scale_y.
        scaled_box = (center_x - (.5 * scaled_width),
                      center_y - (.5 * scaled_height),
                      center_x + (.5 * scaled_width),
                      center_y + (.5 * scaled_height))

        self.dict_bounds[chip_name]['scaled_box'] = scaled_box
        self.dict_bounds[chip_name]['inclusive_box'] = (minx, miny, maxx, maxy)

        return scaled_box, (minx, miny, maxx, maxy)

    def _check_qcomps(self,
                      highlight_qcomponents: list = None) -> Tuple[list, int]:
        """Confirm the list doesn't have names of components repeated. Comfirm
        that the name of component exists in QDesign.

        Args:
            highlight_qcomponents (list, optional): List of strings which
                                        denote the name of QComponents to render.
                                        Empty list means to render entire design.
                                        Defaults to [].

        Returns:
            Tuple[list, int]:
            list: Unique list of QComponents to render.
            int: 0 if all ended well. Otherwise,
            1 if QComponent name not in design.
        """
        if highlight_qcomponents is None:
            highlight_qcomponents = []

        # Remove identical QComponent names.
        unique_qcomponents = list(set(highlight_qcomponents))

        # Confirm all QComponent are in design.
        for qcomp in unique_qcomponents:
            if qcomp not in self.design.name_to_id:
                self.logger.warning(
                    f'The component={qcomp} in highlight_qcomponents not'
                    ' in QDesign. The GDS data not generated.')
                return unique_qcomponents, 1

        # For Subtraction bounding box.
        # If list passed to export is the whole chip, then want to use the
        # bounding box from design planar.  If list is subset of chip, then
        # calculate a custom bounding box and scale it.

        # pylint: disable=protected-access
        if len(unique_qcomponents) == len(self.design._components):
            # Since user wants all of the chip to be rendered, use the
            # design.planar bounding box.
            unique_qcomponents[:] = []

        return unique_qcomponents, 0

    def _create_qgeometry_for_gds(self,
                                  highlight_qcomponents: list = None) -> int:
        """Using self.design, this method does the following:

        1. Gather the QGeometries to be used to write to file.
           Duplicate names in hightlight_qcomponents will be removed without
           warning.

        2. Populate self.dict_bounds, for each chip, contains the maximum bound
           for all elements to render.

        3. Calculate scaled bounding box to emulate size of chip using
           self.bounding_box_scale(x and y) and place into
           self.dict_bounds[chip_name]['for_subtract'].

        4. Gather Geometries to export to GDS format.

        Args:
            highlight_qcomponents (list): List of strings which denote the name
                            of QComponents to render.
                            If empty, render all components in design.
                            If QComponent names are duplicated,
                            duplicates will be ignored.

        Returns:
            int: 0 if all ended well.
            Otherwise, 1 if QComponent name(s) not in design.
        """
        if highlight_qcomponents is None:
            highlight_qcomponents = []
        unique_qcomponents, status = self._check_qcomps(highlight_qcomponents)
        if status == 1:
            return 1
        self.dict_bounds.clear()

        for chip_name in self.chip_info:
            # put the QGeometry into GDS format.
            # There can be more than one chip in QGeometry.
            # They all export to one gds file.
            self.chip_info[chip_name]['all_subtract'] = []
            self.chip_info[chip_name]['all_no_subtract'] = []

            self.dict_bounds[chip_name] = Dict()
            self.dict_bounds[chip_name]['gather'] = []
            self.dict_bounds[chip_name]['for_subtract'] = tuple()
            all_table_subtracts = []
            all_table_no_subtracts = []

            for table_name in self.design.qgeometry.get_element_types():

                # Get table for chip and table_name, and reduce
                # to keep just the list of unique_qcomponents.
                table = self._get_table(table_name, unique_qcomponents,
                                        chip_name)

                if table_name == 'junction':
                    self.chip_info[chip_name]['junction'] = deepcopy(table)
                else:
                    # For every chip, and layer, separate the "subtract"
                    # and "no_subtract" elements and gather bounds.
                    # dict_bounds[chip_name] = list_bounds
                    self._gather_subtract_elements_and_bounds(
                        chip_name, table_name, table, all_table_subtracts,
                        all_table_no_subtracts)

            # If list of QComponents provided, use the
            # bounding_box_scale(x and y), otherwise use self._chips.
            scaled_max_bound, max_bound = self._scale_max_bounds(
                chip_name, self.dict_bounds[chip_name]['gather'])
            if highlight_qcomponents:
                self.dict_bounds[chip_name]['for_subtract'] = scaled_max_bound
            else:
                chip_box, status = self.design.get_x_y_for_chip(chip_name)
                if status == 0:
                    self.dict_bounds[chip_name]['for_subtract'] = chip_box
                else:
                    self.dict_bounds[chip_name]['for_subtract'] = max_bound
                    self.logger.warning(
                        f'design.get_x_y_for_chip() did NOT return a good '
                        f'code for chip={chip_name},for ground subtraction-box'
                        f' using the size calculated from QGeometry, '
                        f'({max_bound}) will be used. ')
            if is_true(self.options.ground_plane):
                self._handle_ground_plane(chip_name, all_table_subtracts,
                                          all_table_no_subtracts)

        return 0

    def _handle_ground_plane(self, chip_name: str, all_table_subtracts: list,
                             all_table_no_subtracts: list):
        """Place all the subtract geometries for one chip into
        self.chip_info[chip_name]['all_subtract_true'].

        For LINESTRING within table that has a value for fillet, check if any
        segment is shorter than fillet radius.  If so, then break the
        LINESTRING so that shorter segments do not get fillet'ed and longer
        segments get fillet'ed.  Add the multiple LINESTRINGS back to table.
        Also remove "bad" LINESTRING from table.

        Then use _qgeometry_to_gds() to convert the QGeometry elements to gdspy
        elements.  The gdspy elements are placed in
        self.chip_info[chip_name]['q_subtract_true'].

        Args:
            chip_name (str): Chip_name that is being processed.
            all_table_subtracts (list): Add to self.chip_info by layer number.
            all_table_no_subtracts (list): Add to self.chip_info by layer number.
        """

        fix_short_segments = self.parse_value(
            self.options.short_segments_to_not_fillet)
        all_layers = self.design.qgeometry.get_all_unique_layers(chip_name)

        for chip_layer in all_layers:
            copy_subtract = []
            copy_no_subtract = []
            copy_subtract = deepcopy(all_table_subtracts)
            copy_no_subtract = deepcopy(all_table_no_subtracts)

            for item in copy_subtract:
                item.drop(item.index[item['layer'] != chip_layer], inplace=True)

            for item_no in copy_no_subtract:
                item_no.drop(item_no.index[item_no['layer'] != chip_layer],
                             inplace=True)

            self.chip_info[chip_name][chip_layer][
                'all_subtract_true'] = geopandas.GeoDataFrame(
                    pd.concat(copy_subtract, ignore_index=False))

            self.chip_info[chip_name][chip_layer][
                'all_subtract_false'] = geopandas.GeoDataFrame(
                    pd.concat(copy_no_subtract, ignore_index=False))

            self.chip_info[chip_name][chip_layer][
                'all_subtract_true'].reset_index(inplace=True)
            self.chip_info[chip_name][chip_layer][
                'all_subtract_false'].reset_index(inplace=True)

            if is_true(fix_short_segments):
                self._fix_short_segments_within_table(chip_name, chip_layer,
                                                      'all_subtract_true')
                self._fix_short_segments_within_table(chip_name, chip_layer,
                                                      'all_subtract_false')

            self.chip_info[chip_name][chip_layer][
                'q_subtract_true'] = self.chip_info[chip_name][chip_layer][
                    'all_subtract_true'].apply(self._qgeometry_to_gds, axis=1)

            self.chip_info[chip_name][chip_layer][
                'q_subtract_false'] = self.chip_info[chip_name][chip_layer][
                    'all_subtract_false'].apply(self._qgeometry_to_gds, axis=1)

    # Handling Fillet issues.

    def _fix_short_segments_within_table(self, chip_name: str, chip_layer: int,
                                         all_sub_true_or_false: str):
        """Update self.chip_info geopandas.GeoDataFrame.

        Will iterate through the rows to examine the LineString.
        Then determine if there is a segment that is shorter than the critera
        based on default_options. If so, then remove the row, and append
        shorter LineString with no fillet, within the dataframe.

        Args:
            chip_name (str): The name of chip.
            chip_layer (int): The layer within the chip to be evaluated.
            all_sub_true_or_false (str): To be used within self.chip_info:
                                'all_subtract_true' or 'all_subtract_false'.
        """
        # pylint: disable=too-many-locals
        data_frame = self.chip_info[chip_name][chip_layer][
            all_sub_true_or_false]
        df_fillet = data_frame[-data_frame['fillet'].isnull()]

        if not df_fillet.empty:
            # Don't edit the table when iterating through the rows.
            # Save info in dict and then edit the table.
            edit_index = dict()
            for index, row in df_fillet.iterrows():
                # print(
                #     f'With parse_value: {self.parse_value(row.fillet)}, '
                #     f'row.fillet: {row.fillet}')
                status, all_shapelys = self._check_length(
                    row.geometry, row.fillet)
                if status > 0:
                    edit_index[index] = all_shapelys

            df_copy = self.chip_info[chip_name][chip_layer][
                all_sub_true_or_false].copy(deep=True)
            for del_key, the_shapes in edit_index.items():
                # copy row "index" into a new data-frame "status" times.
                # Then replace the LONG shapely with all_shapelys.
                # For any entries in edit_index, edit table here.
                orig_row = df_copy.loc[del_key].copy(deep=True)
                df_copy = df_copy.drop(index=del_key)

                for dummy_new_row, short_shape in the_shapes.items():
                    orig_row['geometry'] = short_shape['line']
                    orig_row['fillet'] = short_shape['fillet']
                    # Keep ignore_index=False, otherwise,
                    # the other del_key will not be found.
                    df_copy = df_copy.append(orig_row, ignore_index=False)

            self.chip_info[chip_name][chip_layer][
                all_sub_true_or_false] = df_copy.copy(deep=True)

    def _check_length(self, a_shapely: shapely.geometry.LineString,
                      a_fillet: float) -> Tuple[int, Dict]:
        """Determine if a_shapely has short segments based on scaled fillet
        value.

        Use check_short_segments_by_scaling_fillet to determine the critera
        for flagging a segment.  Return Tuple with flagged segments.

        The "status" returned in int:
            * -1: Method needs to update the return code.
            * 0: No issues, no short segments found
            * int: The number of shapelys returned. New shapeleys, should
                    replace the ones provided in a_shapely

        The "shorter_lines" returned in dict:
        key: Using the index values from list(a_shapely.coords)
        value: dict() for each new, shorter, LineString

        The dict()
        key: fillet, value: can be float from before, or undefined to
                            denote no fillet.
        key: line, value: shorter LineString

        Args:
            a_shapely (shapely.geometry.LineString): A shapely object that
                                                    needs to be evaluated.
            a_fillet (float): From component developer.

        Returns:
            Tuple[int, Dict]:
            int: Number of short segments that should not have fillet.
            Dict: The key is an index into a_shapely. The value is a dict with
            fillet and shorter LineString.
        """
        # pylint: disable=too-many-locals
        # pylint: disable=too-many-arguments
        # pylint: disable=too-many-statements
        # pylint: disable=too-many-branches

        # Holds all of the index of when a segment is too short.
        idx_bad_fillet = list()
        status = -1  # Initialize to meaningless value.
        coords = list(a_shapely.coords)
        len_coords = len(coords)

        all_idx_bad_fillet = dict()

        self._identify_vertex_not_to_fillet(coords, a_fillet,
                                            all_idx_bad_fillet)

        shorter_lines = dict()

        idx_bad_fillet = sorted(all_idx_bad_fillet['reduced_idx'])
        status = len(idx_bad_fillet)

        if status:
            midpoints = all_idx_bad_fillet['midpoints']
            no_fillet_vertices = list()
            fillet_vertices = list()

            # Gather the no-fillet segments
            for idx, (start, stop) in enumerate(idx_bad_fillet):
                no_fillet_vertices.clear()
                if idx == 0 and start == 0:
                    # The first segment.
                    if stop == len_coords - 1:
                        # Every vertex should not be fillet'd
                        no_fillet_vertices = coords[start:len_coords]
                        shorter_lines[stop] = dict({
                            'line': LineString(no_fillet_vertices),
                            'fillet': float('NaN')
                        })
                    else:
                        no_fillet_vertices = coords[start:stop + 1]
                        no_fillet_vertices.append(midpoints[stop])
                        shorter_lines[stop] = dict({
                            'line': LineString(no_fillet_vertices),
                            'fillet': float('NaN')
                        })
                elif idx == status - 1 and stop == len_coords - 1:
                    # The last segment
                    no_fillet_vertices = coords[start:stop + 1]
                    no_fillet_vertices.insert(0, midpoints[start - 1])
                    shorter_lines[stop] = dict({
                        'line': LineString(no_fillet_vertices),
                        'fillet': float('NaN')
                    })
                else:
                    # Segment in between first and last segment.
                    no_fillet_vertices = coords[start:stop + 1]
                    no_fillet_vertices.insert(0, midpoints[start - 1])
                    no_fillet_vertices.append(midpoints[stop])
                    shorter_lines[stop] = dict({
                        'line': LineString(no_fillet_vertices),
                        'fillet': float('NaN')
                    })
            # Gather the fillet segments.
            at_vertex = 0
            for idx, (start, stop) in enumerate(idx_bad_fillet):
                fillet_vertices.clear()
                if idx == 0 and start == 0:
                    pass  # just update at_vertex
                if idx == 0 and start == 1:
                    init_tuple = coords[0]
                    fillet_vertices = [init_tuple, midpoints[start - 1]]
                    shorter_lines[start] = dict({
                        'line': LineString(fillet_vertices),
                        'fillet': a_fillet
                    })
                if idx == 0 and start > 1:
                    fillet_vertices = coords[0:start]
                    fillet_vertices.append(midpoints[start - 1])
                    shorter_lines[start] = dict({
                        'line': LineString(fillet_vertices),
                        'fillet': a_fillet
                    })
                    if idx == status - 1 and stop != len_coords - 1:
                        # Extra segment after the last no-fillet.
                        fillet_vertices.clear()
                        fillet_vertices = coords[stop + 1:len_coords]
                        fillet_vertices.insert(0, midpoints[stop])
                        shorter_lines[len_coords] = dict({
                            'line': LineString(fillet_vertices),
                            'fillet': a_fillet
                        })
                elif idx == status - 1 and start == 0 and stop != len_coords - 1:
                    # At last tuple, and and start at first index,
                    # and the stop is not last index of coords.
                    fillet_vertices = coords[stop + 1:len_coords]
                    fillet_vertices.insert(0, midpoints[stop])
                    shorter_lines[start] = dict({
                        'line': LineString(fillet_vertices),
                        'fillet': a_fillet
                    })
                elif idx == status - 1 and stop != len_coords - 1:
                    # At last tuple, and the stop is not last index of coords.
                    fillet_vertices = coords[at_vertex + 1:start]
                    fillet_vertices.insert(0, midpoints[at_vertex])
                    fillet_vertices.append(midpoints[start - 1])
                    shorter_lines[start] = dict({
                        'line': LineString(fillet_vertices),
                        'fillet': a_fillet
                    })
                    # Extra segment after the last no-fillet.
                    fillet_vertices.clear()
                    fillet_vertices = coords[stop + 1:len_coords]
                    fillet_vertices.insert(0, midpoints[stop])
                    shorter_lines[len_coords] = dict({
                        'line': LineString(fillet_vertices),
                        'fillet': a_fillet
                    })
                else:
                    if (start - at_vertex) > 1:
                        fillet_vertices = coords[at_vertex + 1:start]
                        fillet_vertices.insert(0, midpoints[at_vertex])
                        fillet_vertices.append(midpoints[start - 1])
                        shorter_lines[start] = dict({
                            'line': LineString(fillet_vertices),
                            'fillet': a_fillet
                        })
                at_vertex = stop  # Need to update for every loop.
        else:
            # No short segments.
            shorter_lines[len_coords - 1] = a_shapely
        return status, shorter_lines

    def _identify_vertex_not_to_fillet(self, coords: list, a_fillet: float,
                                       all_idx_bad_fillet: dict):
        """Use coords to denote segments that are too short.  In particular,
        when fillet'd, they will cause the appearance of incorrect fillet when
        graphed.

        Args:
            coords (list): User provide a list of tuples.
                    The tuple is (x,y) location for a vertex.
                    The list represents a LineString.
            a_fillet (float): The value provided by component developer.
            all_idx_bad_fillet (dict): An empty dict which will be
                                        populated by this method.

        Dictionary:
            Key 'reduced_idx' will hold list of tuples.
                    The tuples correspond to index for list named "coords".
            Key 'midpoints' will hold list of tuples.
                    The index of a tuple corresponds to two index within coords.
            For example, a index in midpoints is x,
            that coresponds midpoint of segment x-1 to x.
        """

        # Depreciated since there is no longer a scale factor
        # given to QCheckLength.
        # fillet_scale_factor = self.parse_value(
        #     self.options.check_short_segments_by_scaling_fillet)

        # precision = float(self.parse_value(self.options.precision))

        # For now, DO NOT allow the user of GDS to provide the precision.
        # user_precision = int(np.abs(np.log10(precision)))

        qdesign_precision = self.design.template_options.PRECISION

        all_idx_bad_fillet['reduced_idx'] = get_range_of_vertex_to_not_fillet(
            coords, a_fillet, qdesign_precision, add_endpoints=True)

        midpoints = list()
        midpoints = [
            QGDSRenderer._midpoint_xy(coords[idx - 1][0], coords[idx - 1][1],
                                      vertex2[0], vertex2[1])
            for idx, vertex2 in enumerate(coords)
            if idx > 0
        ]
        all_idx_bad_fillet['midpoints'] = midpoints

    # Move data around to be useful for GDS

    def _gather_subtract_elements_and_bounds(self, chip_name: str,
                                             table_name: str,
                                             table: geopandas.GeoDataFrame,
                                             all_subtracts: list,
                                             all_no_subtracts: list):
        """For every chip, and layer, separate the "subtract" and "no_subtract"
        elements and gather bounds for all the elements in qgeometries. Use
        format: f'{chip_name}_{table_name}s'.

        Args:
            chip_name (str): Name of chip.  Example is 'main'.
            table_name (str): There are multiple tables in QGeometry table.
                                Example: 'path' and 'poly'.
            table (geopandas.GeoDataFrame): Actual table for the name.
            all_subtracts (list): Pass by reference so method can update
                                    this list.
            all_no_subtracts (list): Pass by reference so method can update
                                    this list.
        """

        # Determine bound box and return scalar larger than size.
        bounds = tuple(self._get_bounds(table))

        # Add the bounds of each table to list.
        self.dict_bounds[chip_name]['gather'].append(bounds)

        if is_true(self.options.ground_plane):
            self._separate_subtract_shapes(chip_name, table_name, table)

            all_subtracts.append(
                getattr(self, f'{chip_name}_{table_name}_subtract_true'))
            all_no_subtracts.append(
                getattr(self, f'{chip_name}_{table_name}_subtract_false'))

        # Done because ground plane option may be false.
        # This is not used anywhere currently.
        # Keep this depreciated code.
        # polys use gdspy.Polygon;    paths use gdspy.LineString

        #q_geometries = table.apply(self._qgeometry_to_gds, axis=1)
        #setattr(self, f'{chip_name}_{table_name}s', q_geometries)

    def _get_table(self, table_name: str, unique_qcomponents: list,
                   chip_name: str) -> geopandas.GeoDataFrame:
        """If unique_qcomponents list is empty, get table using table_name from
        QGeometry tables for all elements with table_name.  Otherwise, return a
        table with fewer elements, for just the qcomponents within the
        unique_qcomponents list.

        Args:
            table_name (str): Can be "path", "poly", etc. from the
                            QGeometry tables.
            unique_qcomponents (list): User requested list of qcomponent
                            names to export to GDS file.

        Returns:
            geopandas.GeoDataFrame: Table of elements within the QGeometry.
        """

        # self.design.qgeometry.tables is a dict. key=table_name, value=geopandas.GeoDataFrame
        if len(unique_qcomponents) == 0:
            table = self.design.qgeometry.tables[table_name]
        else:
            table = self.design.qgeometry.tables[table_name]
            # Convert string QComponent.name  to QComponent.id
            highlight_id = [
                self.design.name_to_id[a_qcomponent]
                for a_qcomponent in unique_qcomponents
            ]

            # Remove QComponents which are not requested.
            table = table[table['component'].isin(highlight_id)]

        table = table[table['chip'] == chip_name]

        return table

    # To export the data.

    def new_gds_library(self) -> gdspy.GdsLibrary:
        """Creates a new GDS Library. Deletes the old. Create a new GDS library
        file. It can contains multiple cells.

        Returns:
            gdspy.GdsLibrary: GDS library which can contain multiple cells.
        """

        self._update_units()

        if self.lib:
            self._clear_library()

        # Create a new GDS library file. It can contains multiple cells.
        self.lib = gdspy.GdsLibrary(
            unit=float(self.parse_value(self.options.gds_unit)))

        return self.lib

    def _check_cheese(self, chip: str, layer: int) -> int:
        """Examine the option for cheese_view_in_file.

        Args:
            chip (str): User defined chip name.
            layer (int): Layer used in chip.

        Returns:
            int: Observation of option based on chip and layer information.

            * 0 This is the initialization state.
            * 1 The layer is in the chip and cheese is True.
            * 2 The layer is in the chip and cheese is False.
            * 3 The chip is not in dict, so can't give answer.
            * 4 The layer is not in the chip, so can't give answer.
        """
        code = 0

        cheese_option = self.parse_value(self.options.cheese.view_in_file)

        if chip in cheese_option:
            if layer in cheese_option[chip]:
                if is_true(cheese_option[chip][layer]):
                    code = 1
                else:
                    code = 2
            else:
                code = 4
        else:
            code = 3

        return code

    def _check_no_cheese(self, chip: str, layer: int) -> int:
        """Examine the option for no_cheese_view_in_file.

        Args:
            chip (str): User defined chip name.
            layer (int): Layer used in chip.

        Returns:
            int: Observation of option based on chip and layer information.

            * 0 This is the initialization state.
            * 1 The layer is in the chip and viewing no-cheese is True.
            * 2 The layer is in the chip and viewing no-cheese is False.
            * 3 The chip is not in dict, so can't give answer.
            * 4 The layer is not in the chip, so can't give answer.
        """

        code = 0

        no_cheese_option = self.parse_value(self.options.no_cheese.view_in_file)

        if chip in no_cheese_option:
            if layer in no_cheese_option[chip]:
                if is_true(no_cheese_option[chip][layer]):
                    code = 1
                else:
                    code = 2
            else:
                code = 4
        else:
            code = 3

        return code

    def _check_either_cheese(self, chip: str, layer: int) -> int:
        """Use methods to check two options and give review of values for
        no_cheese_view_in_file and cheese_view_in_file.

        Args:
            chip (str): User defined chip name.
            layer (int): Layer used in chip.

        Returns:
            int: Observation of options based on chip and layer information.

            * 0 This is the initialization state.
            * 1 Show the layer in both cheese and no cheese
            * 2 Show the layer in just the cheese
            * 3 Show the no-cheese, but not the cheese
            * 4 Do NOT show the layer in neither cheese
            * 5 The chip is not in the default option.
            * 6 The layer is not in the chip dict.
        """
        # pylint: disable=too-many-return-statements
        code = 0
        no_cheese_code = self._check_no_cheese(chip, layer)
        cheese_code = self._check_cheese(chip, layer)

        if no_cheese_code == 0 or cheese_code == 0:
<<<<<<< HEAD
            self.logger.warning(
                'Not able to get no_cheese_view_in_file or cheese_view_in_file from self.options.'
            )
=======
            self.logger.warning('Not able to get no_cheese_view_in_file or '
                                'cheese_view_in_file from self.options.')
>>>>>>> c9dd8ddf
            code = 0
            return code
        if no_cheese_code == 1 and cheese_code == 1:
            code = 1
            return code
        if no_cheese_code == 2 and cheese_code == 1:
            code = 2
            return code
        if no_cheese_code == 1 and cheese_code == 2:
            code = 3
            return code
        if no_cheese_code == 2 and cheese_code == 2:
            code = 4
            return code
        if no_cheese_code == 3 or cheese_code == 3:
            code = 5
            self.logger.warning(
                f'Chip={chip} is not either in no_cheese_view_in_file '
                f'or cheese_view_in_file from self.options.')
            return code
        if no_cheese_code == 4 or cheese_code == 4:
            code = 6
            self.logger.warning(
                f'layer={layer} is not in chip={chip} either in '
                f'no_cheese_view_in_file or cheese_view_in_file from self.options.'
            )
            return code

        return code

    def _populate_cheese(self):
        """Iterate through each chip, then layer to determine the cheesing
        geometry."""

        # lib = self.lib
        cheese_sub_layer = int(self.parse_value(self.options.cheese.datatype))
        nocheese_sub_layer = int(
            self.parse_value(self.options.no_cheese.datatype))

        for chip_name in self.chip_info:
            layers_in_chip = self.design.qgeometry.get_all_unique_layers(
                chip_name)

            for chip_layer in layers_in_chip:
                code = self._check_cheese(chip_name, chip_layer)
                if code == 1:
                    chip_box, status = self.design.get_x_y_for_chip(chip_name)
                    if status == 0:
                        minx, miny, maxx, maxy = chip_box

                        self._cheese_based_on_shape(minx, miny, maxx, maxy,
                                                    chip_name, chip_layer,
                                                    cheese_sub_layer,
                                                    nocheese_sub_layer)

    def _cheese_based_on_shape(self, minx: float, miny: float, maxx: float,
                               maxy: float, chip_name: str, chip_layer: int,
                               cheese_sub_layer: int, nocheese_sub_layer: int):
        """Instantiate class to do cheesing.

        Args:
            minx (float): Chip minimum x location.
            miny (float): Chip minimum y location.
            maxx (float): Chip maximum x location.
            maxy (float): chip maximum y location.
            chip_name (str): User defined chip name.
            layer (int): Layer number for calculating the cheese.
            cheese_sub_layer (int):  User defined datatype, considered a
                    sub-layer number for where to place the cheese output.
            nocheese_sub_layer (int): User defined datatype, considered a
                    sub-layer number for where to place the NO_cheese output.
        """
        # pylint: disable=too-many-locals
        # pylint: disable=too-many-arguments

        max_points = int(self.parse_value(self.options.max_points))
        cheese_shape = int(self.parse_value(self.options.cheese.shape))
        all_nocheese = self.chip_info[chip_name][chip_layer]['no_cheese']
        all_nocheese_gds = self.chip_info[chip_name][chip_layer][
            'no_cheese_gds']
        delta_x = float(self.parse_value(self.options.cheese.delta_x))
        delta_y = float(self.parse_value(self.options.cheese.delta_y))
        edge_nocheese = float(
            self.parse_value(self.options.cheese.edge_nocheese))
        precision = float(self.parse_value(self.options.precision))
        is_neg_mask = self._is_negative_mask(chip_name, chip_layer)

        if cheese_shape == 0:
            cheese_x = float(self.parse_value(self.options.cheese.cheese_0_x))
            cheese_y = float(self.parse_value(self.options.cheese.cheese_0_y))
            a_cheese = Cheesing(all_nocheese,
                                all_nocheese_gds,
                                self.lib,
                                minx,
                                miny,
                                maxx,
                                maxy,
                                chip_name,
                                edge_nocheese,
                                chip_layer,
                                is_neg_mask,
                                cheese_sub_layer,
                                nocheese_sub_layer,
                                self.logger,
                                max_points,
                                precision,
                                cheese_shape=cheese_shape,
                                shape_0_x=cheese_x,
                                shape_0_y=cheese_y,
                                delta_x=delta_x,
                                delta_y=delta_y)
        elif cheese_shape == 1:
            cheese_radius = float(
                self.parse_value(self.options.cheese.cheese_1_radius))
            a_cheese = Cheesing(all_nocheese,
                                all_nocheese_gds,
                                self.lib,
                                minx,
                                miny,
                                maxx,
                                maxy,
                                chip_name,
                                edge_nocheese,
                                chip_layer,
                                is_neg_mask,
                                cheese_sub_layer,
                                nocheese_sub_layer,
                                self.logger,
                                max_points,
                                precision,
                                cheese_shape=cheese_shape,
                                shape_1_radius=cheese_radius,
                                delta_x=delta_x,
                                delta_y=delta_y)
        else:
            self.logger.warning(
                f'The cheese_shape={cheese_shape} is unknown in QGDSRenderer.')
            a_cheese = None

        if a_cheese is not None:
            dummy_a_lib = a_cheese.apply_cheesing()

    def _populate_no_cheese(self):
        """Iterate through every chip and layer.  If options choose to have
        either cheese or no-cheese, a MultiPolygon is placed
        self.chip_info[chip_name][chip_layer]['no_cheese'].

        If user selects to view the no-cheese, the method placed the
        cell with no-cheese at
        f'NoCheese_{chip_name}_{chip_layer}_{sub_layer}'.  The sub_layer
        is data_type and denoted in the options.
        """

        # pylint: disable=too-many-nested-blocks

        no_cheese_buffer = float(self.parse_value(
            self.options.no_cheese.buffer))
        sub_layer = int(self.parse_value(self.options.no_cheese.datatype))
        lib = self.lib

        for chip_name in self.chip_info:
            layers_in_chip = self.design.qgeometry.get_all_unique_layers(
                chip_name)

            for chip_layer in layers_in_chip:
                code = self._check_either_cheese(chip_name, chip_layer)

                if code in (1, 2, 3):
                    if len(self.chip_info[chip_name][chip_layer]
                           ['all_subtract_true']) != 0:

                        sub_df = self.chip_info[chip_name][chip_layer][
                            'all_subtract_true']
                        no_cheese_multipolygon = self._cheese_buffer_maker(
                            sub_df, chip_name, no_cheese_buffer)

                        if no_cheese_multipolygon is not None:
                            self.chip_info[chip_name][chip_layer][
                                'no_cheese'] = no_cheese_multipolygon
                            sub_layer = int(
                                self.parse_value(
                                    self.options.no_cheese.datatype))
                            all_nocheese_gds = self._multipolygon_to_gds(
                                no_cheese_multipolygon, chip_layer, sub_layer,
                                no_cheese_buffer)
                            self.chip_info[chip_name][chip_layer][
                                'no_cheese_gds'] = all_nocheese_gds

                            if self._check_no_cheese(chip_name,
                                                     chip_layer) == 1:
                                no_cheese_subtract_cell_name = (
                                    f'TOP_{chip_name}_{chip_layer}'
                                    f'_NoCheese_{sub_layer}')
                                no_cheese_cell = lib.new_cell(
                                    no_cheese_subtract_cell_name,
                                    overwrite_duplicate=True)

                                no_cheese_cell.add(all_nocheese_gds)

                                # Keep the cell out to layer, it becomes part of ground.
                                chip_only_top_name = f'TOP_{chip_name}'

                                if no_cheese_cell.get_bounding_box(
                                ) is not None:
                                    lib.cells[chip_only_top_name].add(
                                        gdspy.CellReference(no_cheese_cell))
                                else:
                                    lib.remove(no_cheese_cell)

    def _cheese_buffer_maker(
        self, sub_df: geopandas.GeoDataFrame, chip_name: str,
        no_cheese_buffer: float
    ) -> Union[None, shapely.geometry.multipolygon.MultiPolygon]:
<<<<<<< HEAD
        """For each layer in each chip, and if it has a ground plane (subtract==True),
        determine the no-cheese buffer and return a shapely object. Before the buffer is
        created for no-cheese, the LineStrings and Polygons are all combined.

        Args:
            sub_df (geopandas.GeoDataFrame): The subset of QGeometry tables for each chip, and layer,
=======
        """For each layer in each chip, and if it has a ground plane
        (subtract==True), determine the no-cheese buffer and return a shapely
        object. Before the buffer is created for no-cheese, the LineStrings and
        Polygons are all combined.

        Args:
            sub_df (geopandas.GeoDataFrame): The subset of QGeometry tables
                                                for each chip, and layer,
>>>>>>> c9dd8ddf
            and only if the layer has a ground plane.
            chip_name (str): Name of chip.
            no_cheese_buffer (float): Will be used for fillet and
                                    size of buffer.

        Returns:
            Union[None, shapely.geometry.multipolygon.MultiPolygon]: The
            shapely which combines the polygons and linestrings and creates
            buffer as specificed through default_options.
        """
        # pylint: disable=too-many-locals
        style_cap = int(self.parse_value(self.options.no_cheese.cap_style))
        style_join = int(self.parse_value(self.options.no_cheese.join_style))

        poly_sub_df = sub_df[sub_df.geometry.apply(
            lambda x: isinstance(x, shapely.geometry.polygon.Polygon))]
        poly_sub_geo = poly_sub_df['geometry'].tolist()

        path_sub_df = sub_df[sub_df.geometry.apply(
            lambda x: isinstance(x, shapely.geometry.linestring.LineString))]
        path_sub_geo = path_sub_df['geometry'].tolist()
        path_sub_width = path_sub_df['width'].tolist()
        #for n in range(len(path_sub_geo)):
        for index, _ in enumerate(path_sub_geo):
            path_sub_geo[index] = path_sub_geo[index].buffer(
                path_sub_width[index] / 2,
                cap_style=style_cap,
                join_style=style_join)

        #  Need to add buffer_size, cap style, and join style to default options
        combo_list = path_sub_geo + poly_sub_geo
        combo_shapely = draw.union(combo_list)

        if not combo_shapely.is_empty:
            #Can return either Multipolygon or just one polygon.
            combo_shapely = combo_shapely.buffer(no_cheese_buffer,
                                                 cap_style=style_cap,
                                                 join_style=style_join)
            if isinstance(combo_shapely, shapely.geometry.polygon.Polygon):
                combo_shapely = shapely.geometry.MultiPolygon([combo_shapely])

            # Check if the buffer went past the chip size.
            chip_box, status = self.design.get_x_y_for_chip(chip_name)
            if status == 0:
                minx, miny, maxx, maxy = chip_box
                c_minx, c_miny, c_maxx, c_maxy = combo_shapely.bounds
                if (c_minx < minx or c_miny < miny or c_maxx > maxx or
                        c_maxy > maxy):
                    self.logger.warning(
                        f'The bounding box for no-cheese is outside of chip size.\n'
                        f'Bounding box for chip is {chip_box}.\n'
                        f'Bounding box with no_cheese buffer is {combo_shapely.bounds}.'
                    )
            else:
                self.logger.warning(
                    f'design.get_x_y_for_chip() did NOT return a good code for chip={chip_name},'
                    f'for _cheese_buffer_maker.  The chip boundary will not be tested.'
                )

            # The type of combo_shapely will be
            # <class 'shapely.geometry.multipolygon.MultiPolygon'>
            return combo_shapely
        return None  # Need explicitly to avoid lint warnings.

    def _get_rectangle_points(self, chip_name: str) -> Tuple[list, list]:
        """There can be more than one chip in QGeometry. All chips export to
        one gds file. Each chip uses its own subtract rectangle.

        Args:
            chip_name (str): Name of chip to render.

        Returns:
            Tuple[list, list]: The subtract-rectangle for the chip_name.
        """
        layers_in_chip = self.design.qgeometry.get_all_unique_layers(chip_name)

        minx, miny, maxx, maxy = self.dict_bounds[chip_name]['for_subtract']
        rectangle_points = [(minx, miny), (maxx, miny), (maxx, maxy),
                            (minx, maxy)]

        return layers_in_chip, rectangle_points

    def _populate_poly_path_for_export(self):
        """Using the geometries for each table name in QGeometry, populate
        self.lib to eventually write to a GDS file.

        For every layer within a chip, use the same "subtraction box" for the
        elements that have subtract as true.  Every layer within a chip will
        have cell named:  f'TOP_{chip_name}_{chip_layer}'.

        Args:
            file_name (str): The path and file name to write the gds file.
                             Name needs to include desired extension,
                             i.e. "a_path_and_name.gds".
        """

        precision = float(self.parse_value(self.options.precision))
        max_points = int(self.parse_value(self.options.max_points))

        lib = self.new_gds_library()

        if is_true(self.options.ground_plane):
            all_chips_top_name = 'TOP'
            all_chips_top = lib.new_cell(all_chips_top_name,
                                         overwrite_duplicate=True)
            for chip_name in self.chip_info:
                chip_only_top_name = f'TOP_{chip_name}'
                chip_only_top = lib.new_cell(chip_only_top_name,
                                             overwrite_duplicate=True)

                layers_in_chip, rectangle_points = self._get_rectangle_points(
                    chip_name)

                for chip_layer in layers_in_chip:
                    self._handle_photo_resist(lib, chip_only_top, chip_name,
                                              chip_layer, rectangle_points,
                                              precision, max_points)

                # If junction table, import the cell and cell to chip_only_top
                if 'junction' in self.chip_info[chip_name]:
                    self._import_junctions_to_one_cell(chip_name, lib,
                                                       chip_only_top,
                                                       layers_in_chip)

                # put all chips into TOP
                if chip_only_top.get_bounding_box() is not None:
                    all_chips_top.add(gdspy.CellReference(chip_only_top))
                else:
                    lib.remove(chip_only_top)

<<<<<<< HEAD
    def get_linestring_characteristics(
            self, row: 'pandas.Pandas') -> Tuple[Tuple, float, float]:
        """Given a row in the Junction table, give the characteristics of LineString in
        row.geometry.

        Args:
            row (pandas.Pandas): A row from Junction table of QGeometry.
=======
    def _handle_photo_resist(self, lib: gdspy.GdsLibrary,
                             chip_only_top: gdspy.library.Cell, chip_name: str,
                             chip_layer: int, rectangle_points: list,
                             precision: float, max_points: int):
        """Handle the positive vs negative mask.

        Args:
            lib (gdspy.GdsLibrary): The gdspy library to export.
            chip_only_top (gdspy.library.Cell): The gdspy cell for top.
            chip_name (str): Name of chip to render.
            chip_layer (int): Layer of the chip to render.
            rectangle_points (list): The rectangle to denote the ground
                                    for each layer.
            precision (float): Used for gdspy.
            max_points (int): Used for gdspy. GDSpy uses 199 as the default.
        """

        self.chip_info[chip_name]['subtract_poly'] = gdspy.Polygon(
            rectangle_points, chip_layer)

        ground_cell_name = f'TOP_{chip_name}_{chip_layer}'
        ground_cell = lib.new_cell(ground_cell_name, overwrite_duplicate=True)

        if self._is_negative_mask(chip_name, chip_layer):
            self._negative_mask(lib, chip_only_top, ground_cell, chip_name,
                                chip_layer, precision, max_points)
        else:
            self._positive_mask(lib, chip_only_top, ground_cell, chip_name,
                                chip_layer, precision, max_points)

    def _is_negative_mask(self, chip: str, layer: int) -> bool:
        """Check options to see if negative mask is requested for the
        chip and layer.

        Args:
            chip (str): Chip name to search for in options.
            layer (int): Layer to search for within chip.  Determine if this
                         layer should have negative mask.

        Returns:
            bool: If there should be a negative mask for this chip and layer.
        """
        if chip in self.options.negative_mask.keys():
            if layer in self.options.negative_mask[chip]:
                return True

        return False

    def _negative_mask(self, lib: gdspy.GdsLibrary,
                       chip_only_top: gdspy.library.Cell,
                       ground_cell: gdspy.library.Cell, chip_name: str,
                       chip_layer: int, precision: float, max_points: int):
        """Apply logic for negative_mask.

        Args:
            lib (gdspy.GdsLibrary): The gdspy library to export.
            chip_only_top (gdspy.library.Cell): The gdspy cell for top.
            ground_cell (gdspy.library.Cell): Cell created for each layer.
            chip_name (str): Name of chip to render.
            chip_layer (int): Layer of the chip to render.
            precision (float): Used for gdspy.
            max_points (int): Used for gdspy. GDSpy uses 199 as the default.
        """
        if len(self.chip_info[chip_name][chip_layer]['q_subtract_true']) != 0:

            # When subtract==True for chip and layer.
            subtract_true_cell_name = f'SUBTRACT_true_{chip_name}_{chip_layer}'
            subtract_true_cell = lib.new_cell(subtract_true_cell_name,
                                              overwrite_duplicate=True)
            subtract_true_cell.add(
                self.chip_info[chip_name][chip_layer]['q_subtract_true'])

            #When subtract==False for chip and layer.
            subtract_false_cell_name = f'SUBTRACT_false_{chip_name}_{chip_layer}'
            subtract_false_cell = lib.new_cell(subtract_false_cell_name,
                                               overwrite_duplicate=True)
            subtract_false_cell.add(
                self.chip_info[chip_name][chip_layer]['q_subtract_false'])

            # Difference for True-False.
            diff_geometry = gdspy.boolean(subtract_true_cell.get_polygons(),
                                          subtract_false_cell.get_polygons(),
                                          'not',
                                          max_points=max_points,
                                          precision=precision,
                                          layer=chip_layer)

            lib.remove(subtract_true_cell)
            lib.remove(subtract_false_cell)

            if diff_geometry is None:
                self.design.logger.warning(
                    'There is no table named diff_geometry to write.')
            else:
                ground_cell.add(diff_geometry)

        QGDSRenderer._add_groundcell_to_chip_only_top(lib, chip_only_top,
                                                      ground_cell)

    def _positive_mask(self, lib: gdspy.GdsLibrary,
                       chip_only_top: gdspy.library.Cell,
                       ground_cell: gdspy.library.Cell, chip_name: str,
                       chip_layer: int, precision: float, max_points: int):
        """Apply logic for positive mask.

        Args:
            lib (gdspy.GdsLibrary): The gdspy library to export.
            chip_only_top (gdspy.library.Cell): The gdspy cell for top.
            ground_cell (gdspy.library.Cell): Cell created for each layer.
            chip_name (str): Name of chip to render.
            chip_layer (int): Layer of the chip to render.
            precision (float): Used for gdspy.
            max_points (int): Used for gdspy. GDSpy uses 199 as the default.
        """
        if len(self.chip_info[chip_name][chip_layer]['q_subtract_true']) != 0:
            subtract_cell_name = f'SUBTRACT_{chip_name}_{chip_layer}'
            subtract_cell = lib.new_cell(subtract_cell_name,
                                         overwrite_duplicate=True)
            subtract_cell.add(
                self.chip_info[chip_name][chip_layer]['q_subtract_true'])

            # gdspy.boolean() is not documented clearly.  If there are multiple
            # elements to subtract (both poly & path), the way I could
            # make it work is to put them into a cell, within lib. I used
            # the method cell_name.get_polygons(), which appears to convert
            # all elements within the cell to poly. After the boolean(),
            # I deleted the cell from lib. The memory is freed up then.
            diff_geometry = gdspy.boolean(
                self.chip_info[chip_name]['subtract_poly'],
                subtract_cell.get_polygons(),
                'not',
                max_points=max_points,
                precision=precision,
                layer=chip_layer)

            lib.remove(subtract_cell)

            if diff_geometry is None:
                self.design.logger.warning(
                    'There is no table named diff_geometry to write.')
            else:
                ground_cell.add(diff_geometry)

        self._handle_q_subtract_false(chip_name, chip_layer, ground_cell)
        QGDSRenderer._add_groundcell_to_chip_only_top(lib, chip_only_top,
                                                      ground_cell)

    def _handle_q_subtract_false(self, chip_name: str, chip_layer: int,
                                 ground_cell: gdspy.library.Cell):
        """For each layer, add the subtract=false components to ground.

        Args:
            chip_name (str): Name of chip to render.
            chip_layer (int): Name of layer to render.
            ground_cell (gdspy.library.Cell): The cell in lib to add to.
                                            Cell created for each layer.
        """
        if self.chip_info[chip_name][chip_layer]['q_subtract_false'] is None:
            self.logger.warning(f'There is no table named '
                                f'self.chip_info[{chip_name}][q_subtract_false]'
                                f' to write.')
        else:
            if len(self.chip_info[chip_name][chip_layer]
                   ['q_subtract_false']) != 0:
                ground_cell.add(
                    self.chip_info[chip_name][chip_layer]['q_subtract_false'])

    @classmethod
    def _add_groundcell_to_chip_only_top(cls, lib: gdspy.GdsLibrary,
                                         chip_only_top: gdspy.library.Cell,
                                         ground_cell: gdspy.library.Cell):
        """Add the ground cell to the top of cell for chip.

        Args:
            lib (gdspy.GdsLibrary): Holds all of the chips to export to gds.
            chip_only_top (gdspy.library.Cell): Cell which for a single chip.
            ground_cell (gdspy.library.Cell): The ground cell to add to
                                    chip_only_top. Cell created for each layer.
        """
        # put all cells into TOP_chipname, if not empty.
        # When checking for bounding box, gdspy will return None if empty.

        if ground_cell.get_bounding_box() is not None:
            chip_only_top.add(gdspy.CellReference(ground_cell))
        else:
            lib.remove(ground_cell)

    def _get_linestring_characteristics(
            self,
            row: 'pandas.core.frame.Pandas') -> Tuple[Tuple, float, float]:
        """Given a row in the Junction table, give the characteristics of
        LineString in row.geometry.

        Args:
            row (pandas.core.frame.Pandas): A row from Junction table
                                        of QGeometry.
>>>>>>> c9dd8ddf

        Returns:
            Tuple:
            * 1st entry is Tuple[float,float]: The midpoint of Linestring from
            row.geometry in format (x,y).
            * 2nd entry is float: The angle in degrees of Linestring from
            row.geometry.
            * 3rd entry is float: Is the magnitude of Linestring from
            row.geometry.
        """
        precision = float(self.parse_value(self.options.precision))
        for_rounding = int(np.abs(np.log10(precision)))

        [(minx, miny), (maxx, maxy)] = row.geometry.coords[:]

        center = QGDSRenderer._midpoint_xy(minx, miny, maxx, maxy)
        rotation = math.degrees(math.atan2((maxy - miny), (maxx - minx)))
        magnitude = np.round(
            distance.euclidean(row.geometry.coords[0], row.geometry.coords[1]),
            for_rounding)

        return center, rotation, magnitude

<<<<<<< HEAD
    def give_rotation_center_twopads(
            self, row: 'pandas.Pandas',
=======
    def _give_rotation_center_twopads(
            self, row: 'pandas.core.frame.Pandas',
>>>>>>> c9dd8ddf
            a_cell_bounding_box: 'numpy.ndarray') -> Tuple:
        """Calculate the angle for rotation, center of LineString in
        row.geometry, and if needed create two pads to connect the junction to
        qubit.

        Args:
<<<<<<< HEAD
            row (pandas.Pandas): A row from Junction table of QGeometry.
            a_cell_bounding_box (numpy.ndarray): Give the bounding box of cell used in row.gds_cell_name.
=======
            row (pandas.core.frame.Pandas): A row from Junction table
                                            of QGeometry.
            a_cell_bounding_box (numpy.ndarray): Give the bounding box of cell
                                             used in row.gds_cell_name.
>>>>>>> c9dd8ddf

        Returns:
            Tuple:
            * 1st entry is float: The angle in degrees of Linestring from
            row.geometry.
            * 2nd entry is Tuple[float,float]: The midpoint of Linestring
            from row.geometry in format (x,y).
            * 3rd entry is gdspy.polygon.Rectangle: None if Magnitude of
            LineString is smaller than width of cell from row.gds_cell_name.
            Otherwise the rectangle for pad on LEFT of row.gds_cell_name.
            * 4th entry is gdspy.polygon.Rectangle: None if Magnitude of
            LineString is smaller than width of cell from row.gds_cell_name.
            Otherwise the rectangle for pad on RIGHT of row.gds_cell_name.
        """
        # pylint: disable=too-many-locals
        junction_pad_overlap = float(
            self.parse_value(self.options.junction_pad_overlap))

        pad_height = row.width
        center, rotation, magnitude = self._get_linestring_characteristics(row)
        [(jj_minx, jj_miny), (jj_maxx, jj_maxy)] = a_cell_bounding_box[0:2]

        pad_left = None
        pad_right = None
        jj_x_width = abs(jj_maxx - jj_minx)
        jj_y_height = abs(jj_maxy - jj_miny)

        #jj_center_x = (jj_x_width / 2) + jj_minx
        jj_center_y = (jj_y_height / 2) + jj_miny

        pad_height = row.width

        if pad_height < jj_y_height:
            # pylint: disable=protected-access
            text_id = self.design._components[row.component]._name
            self.logger.warning(
                f'In junction table, component={text_id} with key={row.key} '
                f'has width={pad_height} smaller than cell dimension={jj_y_height}.'
            )

        if jj_x_width < magnitude:
            pad_x_size_minus_overlap = (magnitude - jj_x_width) / 2
            pad_miny = jj_center_y - (pad_height / 2)
            pad_left = gdspy.Rectangle(
                (jj_minx - pad_x_size_minus_overlap, pad_miny),
                (jj_minx + junction_pad_overlap, pad_miny + pad_height),
                layer=int(row.layer),
                datatype=10)

            pad_right = gdspy.Rectangle(
                (jj_maxx - junction_pad_overlap, pad_miny),
                (jj_maxx + pad_x_size_minus_overlap, pad_miny + pad_height),
                layer=int(row.layer),
                datatype=10)

        return rotation, center, pad_left, pad_right


############

    def _import_junctions_to_one_cell(self, chip_name: str, lib: gdspy.library,
                                      chip_only_top: gdspy.library.Cell,
                                      layers_in_chip: list):
        """Given lib, import the gds file from default options.  Based on the
        cell name in QGeometry table, import the cell from the gds file and
        place it in hierarchy of chip_only_top. In addition, the linestring
        should be two vertexes, and denotes two things.
        1. The midpoint of
        segment is the the center of cell.

        2. The angle made by second tuple - fist tuple  for delta y/ delta x
        is used to rotate the cell.

        Args:
            chip_name (str): The name of chip.
            lib (gdspy.library): The library used to export the entire QDesign.
            chip_only_top (gdspy.library.Cell): The cell used for
                                                just chip_name.
            layers_in_chip (list):  List of all layers in chip.
        """
        # pylint: disable=too-many-locals
        # pylint: disable=too-many-nested-blocks

        # Make sure the file exists, before trying to read it.
        dummy_status, directory_name = can_write_to_path(
            self.options.path_filename)
        layers_in_junction_table = set(
            self.chip_info[chip_name]['junction']['layer'])

        if os.path.isfile(self.options.path_filename):
            lib.read_gds(self.options.path_filename, units='convert')
            for iter_layer in layers_in_chip:
                if self._is_negative_mask(chip_name, iter_layer):
                    # Want to export negative mask
                    # Gather the pads into hold_all_pads_cell for same layer.
                    if iter_layer in layers_in_junction_table:
                        chip_only_top_layer_name = f'TOP_{chip_name}_{iter_layer}'
                        if chip_only_top_layer_name in lib.cells.keys():
                            chip_only_top_layer = lib.cells[
                                chip_only_top_layer_name]
                            hold_all_pads_name = f'r_l_hold_all_pads_{iter_layer}'
                            hold_all_pads_cell = lib.new_cell(
                                hold_all_pads_name, overwrite_duplicate=True)
                            chip_only_top_layer.add(
                                gdspy.CellReference(hold_all_pads_cell))

                            # Put all junctions into one cell for same layer.
                            hold_all_jj_cell_name = f'all_jj_imported_{iter_layer}'
                            hold_all_jj_cell = lib.new_cell(
                                hold_all_jj_cell_name, overwrite_duplicate=True)

                            self._add_negative_extention_to_jj(
                                chip_name, iter_layer, lib, chip_only_top,
                                chip_only_top_layer, hold_all_pads_cell,
                                hold_all_jj_cell)
                else:
                    # By default, make a positive mask.
                    for row in self.chip_info[chip_name]['junction'].itertuples(
                    ):
                        chip_layer = int(row.layer)
                        ground_cell_name = f'TOP_{chip_name}_{chip_layer}'

                        if ground_cell_name in lib.cells.keys(
                        ) and chip_layer == iter_layer:
                            chip_layer_cell = lib.cells[ground_cell_name]

                            if row.gds_cell_name in lib.cells.keys():
                                # When positive mask, just add the pads to chip_only_top
                                self._add_positive_extention_to_jj(
                                    lib, row, chip_layer_cell)
                            else:
                                self.logger.warning(
                                    f'From the "junction" table, the cell named'
                                    f' "{row.gds_cell_name}"",  is not in '
                                    f'file: {self.options.path_filename}.'
                                    f' The cell was not used.')

        else:
            self.logger.warning(
                f'Not able to find file:"{self.options.path_filename}".  '
                f'Not used to replace junction.'
                f' Checked directory:"{directory_name}".')

    def _add_negative_extention_to_jj(self, chip_name: str, jj_layer: int,
                                      lib: gdspy.library,
                                      chip_only_top: gdspy.library.Cell,
                                      chip_only_top_layer: gdspy.library.Cell,
                                      hold_all_pads_cell: gdspy.library.Cell,
                                      hold_all_jj_cell: gdspy.library.Cell):
        """Manipulate existing geometries for the layer that the junctions need
         to be added.  Since boolean subtaction is computationally intensive,
         the method will gather the pads for a layer, and do the boolean just
         once. Then add the junctions to difference.

        Args:
            chip_name (str): The name of chip.
            jj_layer (int): The layer the
            lib (gdspy.library): The library used to export the entire QDesign.
            chip_only_top (gdspy.library.Cell): The cell used for
                                                just chip_name.
            chip_only_top_layer (gdspy.library.Cell): Cell under chip,
                                                    with specific layer.
            hold_all_pads_cell (gdspy.library.Cell): Collect all the pads with movement.
            hold_all_jj_cell (gdspy.library.Cell): Collect all the jj's with movement.
        """

        boolean_by_layer = self.chip_info[chip_name]['junction'][
            'layer'] == jj_layer
        for row in self.chip_info[chip_name]['junction'][
                boolean_by_layer].itertuples():

            if row.gds_cell_name in lib.cells.keys():
                # For negative mask, collect the pads to subtract per layer,
                # and subtract from chip_only_top_layer
                self._gather_negative_extention_for_jj(lib, row,
                                                       hold_all_pads_cell,
                                                       hold_all_jj_cell)
            else:
                self.logger.warning(
                    f'From the "junction" table, the cell named'
                    f' "{row.gds_cell_name}",  is not in file: '
                    f'{self.options.path_filename}. The cell was not used.')

        diff_r_l_pads_name = f'r_l_pads_diff_{jj_layer}'
        diff_pad_cell_layer = lib.new_cell(diff_r_l_pads_name,
                                           overwrite_duplicate=True)
        #chip_only_top_layer.add(gdspy.CellReference(diff_pad_cell_layer))
        chip_only_top.add(gdspy.CellReference(diff_pad_cell_layer))

        precision = self.parse_value(self.options.precision)
        max_points = int(self.parse_value(self.options.max_points))

        # Make sure  the pads to hold_all_pads_cell is not empty

        if chip_only_top_layer.get_bounding_box() is not None:
            jj_minus_pads = gdspy.boolean(chip_only_top_layer.get_polygons(),
                                          hold_all_pads_cell.get_polygons(),
                                          'not',
                                          max_points=max_points,
                                          precision=precision)
            diff_pad_cell_layer.add(jj_minus_pads)
        if hold_all_jj_cell.get_bounding_box() is not None:
            diff_pad_cell_layer.add(gdspy.CellReference(hold_all_jj_cell))

        self._clean_hierarchy(lib, chip_only_top, chip_only_top_layer,
                              diff_pad_cell_layer, hold_all_pads_cell)

    @classmethod
    def _clean_hierarchy(cls, lib, chip_only_top, chip_only_top_layer,
                         diff_pad_cell_layer, hold_all_pads_cell):
        """Delete cell that doesn't have pad nor jjs.  Then use same
        name for correct cell.  Also, get rid of cell that had the pads
        since subtraction happened and we don't need it any more.

        Args:
            lib (gdspy.library): [The library used to export the entire QDesign.
            chip_only_top (gdspy.library.Cell): [description]
            chip_only_top_layer (gdspy.library.Cell): Cell under chip,
                                        with specific layer.
            diff_pad_cell_layer (gdspy.library.Cell): Holds result of top_layer - pads + jjs.
            hold_all_pads_cell (gdspy.library.Cell): Collect all the jj's with movement.
        """
        hold_name = chip_only_top_layer.name
        lib.remove(hold_name)
        lib.rename_cell(diff_pad_cell_layer, hold_name)
        chip_only_top.add(gdspy.CellReference(diff_pad_cell_layer))
        # remove the sub libs before removing hold_all_pads_cells
        for _, value in enumerate(hold_all_pads_cell.references):
            lib.remove(value.ref_cell.name)
        lib.remove(hold_all_pads_cell)

    def _gather_negative_extention_for_jj(
            self, lib: gdspy.library, row: 'pandas.core.frame.Pandas',
            hold_all_pads_cell: gdspy.library.Cell,
            hold_all_jj_cell: gdspy.library.Cell):
        """Gather the pads and jjs and put them in seprate cells.  The
        the pads can be boolean'd 'not' just once. After boolean for pads, then
        the jjs will be added to result.  The boolean is very
        time intensive, so just want to do it once.

        Args:
            lib (gdspy.library): The library used to export the entire QDesign.
            row (pandas.core.frame.Pandas): Each row is from the qgeometry junction table.
            hold_all_pads_cell (gdspy.library.Cell): Collect all the pads with movement.
            hold_all_jj_cell (gdspy.library.Cell): Collect all the jj's with movement.
        """

        a_cell = lib.extract(row.gds_cell_name)
        a_cell_bounding_box = a_cell.get_bounding_box()

        rotation, center, pad_left, pad_right = self._give_rotation_center_twopads(
            row, a_cell_bounding_box)

        # String for JJ combined with pad Right and pad Left
        jj_pad_r_l_name = f'{row.gds_cell_name}_QComponent_is_{row.component}_Name_is_{row.name}'
        temp_cell = lib.new_cell(jj_pad_r_l_name, overwrite_duplicate=True)

        if pad_left is not None:
            temp_cell.add(pad_left)
        if pad_right is not None:
            temp_cell.add(pad_right)

        hold_all_jj_cell.add(
            gdspy.CellReference(a_cell, origin=center, rotation=rotation))
        hold_all_pads_cell.add(
            gdspy.CellReference(temp_cell, origin=center, rotation=rotation))

    def _add_positive_extention_to_jj(self, lib: gdspy.library,
                                      row: 'pandas.core.frame.Pandas',
                                      chip_only_top_layer: gdspy.library.Cell):
        """Get the extention pads, then add or subtract to extracted cell based on
        positive or negative mask.

        Args:
            lib (gdspy.library): The library used to export the entire QDesign.
            row (pandas.core.frame.Pandas): Each row is from the qgeometry
                                            junction table.
            chip_only_top_layer (gdspy.library.Cell): The cell used for
                                            chip_name and layer_num.
        """
        a_cell = lib.extract(row.gds_cell_name)
        a_cell_bounding_box = a_cell.get_bounding_box()

        rotation, center, pad_left, pad_right = self._give_rotation_center_twopads(
            row, a_cell_bounding_box)

        # String for JJ combined with pad Right and pad Left
        jj_pad_r_l_name = f'pads_{row.gds_cell_name}_QComponent_is_{row.component}'
        temp_cell = lib.new_cell(jj_pad_r_l_name, overwrite_duplicate=True)
        chip_only_top_layer.add(
            gdspy.CellReference(a_cell, origin=center, rotation=rotation))

        if pad_left is not None:
            # chip_only_top_layer.add(
            #     gdspy.CellReference(pad_left, origin=center, rotation=rotation))

            temp_cell.add(pad_left)

        if pad_right is not None:
            # chip_only_top_layer.add(
            #     gdspy.CellReference(pad_right, origin=center,
            #                         rotation=rotation))

            temp_cell.add(pad_right)

        # "temp_cell" is kept in the lib.
        chip_only_top_layer.add(
            gdspy.CellReference(temp_cell, origin=center, rotation=rotation))

    def export_to_gds(self,
                      file_name: str,
                      highlight_qcomponents: list = None) -> int:
        """Use the design which was used to initialize this class. The
        QGeometry element types of both "path" and "poly", will be used, to
        convert QGeometry to GDS formatted file.

        Args:
            file_name (str): File name which can also include directory path.
                             If the file exists, it will be overwritten.
            highlight_qcomponents (list): List of strings which denote
                                        the name of QComponents to render.
                                        If empty, render all components in design.

        Returns:
            int: 0=file_name can not be written, otherwise 1=file_name has been written
        """
        if highlight_qcomponents is None:
            highlight_qcomponents = []

        if not self._can_write_to_path(file_name):
            return 0

        # There can be more than one chip in QGeometry.
        # They all export to one gds file.
        # Each chip will hold the rectangle for subtract for each layer so:
        # chip_info[chip_name][subtract_box][(min_x,min_y,max_x,max_y)]
        # chip_info[chip_name][layer_number][all_subtract_elements]
        # chip_info[chip_name][layer_number][all_no_subtract_elements]
        self.chip_info.clear()
        self.chip_info.update(self._get_chip_names())

        if self._create_qgeometry_for_gds(highlight_qcomponents) == 0:
            # Create self.lib and populate path and poly.
            self._populate_poly_path_for_export()

            # Add no-cheese MultiPolygon to
            # self.chip_info[chip_name][chip_layer]['no_cheese'],
            # if self.options requests the layer.
            self._populate_no_cheese()

            # Use self.options  to decide what to put for export
            # into self.chip_info[chip_name][chip_layer]['cheese'].
            # Not finished.
            self._populate_cheese()

            # Export the file to disk from self.lib
            self.lib.write_gds(file_name)

            return 1

        return 0

    def _multipolygon_to_gds(
            self, multi_poly: shapely.geometry.multipolygon.MultiPolygon,
            layer: int, data_type: int, no_cheese_buffer: float) -> list:
        """Convert a shapely MultiPolygon to corresponding gdspy.

        Args:
            multi_poly (shapely.geometry.multipolygon.MultiPolygon): The
                                shapely geometry of no-cheese boundary.
            layer (int): The layer of the input multipolygon.
            data_type (int): Used as a "sub-layer" to place the no-cheese
                                gdspy output.
            no_cheese_buffer (float): Used for both fillet and buffer size.

        Returns:
            list: Each entry is converted to GDSII.
        """
        # pylint: disable=too-many-locals

        dummy_keep_for_future_use = no_cheese_buffer
        precision = self.parse_value(self.options.precision)
        max_points = int(self.parse_value(self.options.max_points))

        all_polys = list(multi_poly)
        all_gds = list()
        for poly in all_polys:
            exterior_poly = gdspy.Polygon(
                list(poly.exterior.coords),
                layer=layer,
                datatype=data_type,
            )

            all_interiors = list()
            if poly.interiors:
                for hole in poly.interiors:
                    interior_coords = list(hole.coords)
                    all_interiors.append(interior_coords)
                a_poly_set = gdspy.PolygonSet(all_interiors,
                                              layer=layer,
                                              datatype=data_type)
                a_poly = gdspy.boolean(exterior_poly,
                                       a_poly_set,
                                       'not',
                                       max_points=max_points,
                                       layer=layer,
                                       datatype=data_type,
                                       precision=precision)
                # Poly facturing leading to a funny shape. Leave this out of gds output for now.
                # a_poly.fillet(no_cheese_buffer,
                #               points_per_2pi=128,
                #               max_points=max_points,
                #               precision=precision)
                all_gds.append(a_poly)
            else:
                # Poly facturing leading to a funny shape. Leave this out of gds output for now.
                # exterior_poly.fillet(no_cheese_buffer,
                #                      points_per_2pi=128,
                #                      max_points=max_points,
                #                      precision=precision)
                all_gds.append(exterior_poly)
        return all_gds

    def _qgeometry_to_gds(
        self, qgeometry_element: pd.Series
    ) -> Union['gdspy.polygon', 'gdspy.FlexPath', None]:
        """Convert the design.qgeometry table to format used by GDS renderer.
        Convert the class to a series of GDSII elements.

        Args:
            qgeometry_element (pd.Series): Expect a shapely object.

        Returns:
            Union['gdspy.polygon' or 'gdspy.FlexPath' or None]: Convert the
            class to a series of GDSII format on the input pd.Series.


        *NOTE:*
        GDS:
            points (array-like[N][2]) – Coordinates of the vertices of
                                        the polygon.
            layer (integer) – The GDSII layer number for this
                                        qgeometry_element.
            datatype (integer) – The GDSII datatype for this qgeometry_element
                                (between 0 and 255).
                                datatype=10 or 11 means only that they are
                                from a Polygon vs. LineString.
                                This can be changed.

        See:
            https://gdspy.readthedocs.io/en/stable/reference.html#polygon
        """

        # pylint: disable=too-many-locals

        corners = self.options.corners
        tolerance = self.parse_value(self.options.tolerance)
        precision = self.parse_value(self.options.precision)
        max_points = int(self.parse_value(self.options.max_points))

        geom = qgeometry_element.geometry  # type: shapely.geometry.base.BaseGeometry

        if isinstance(geom, shapely.geometry.Polygon):
            exterior_poly = gdspy.Polygon(
                list(geom.exterior.coords),
                layer=qgeometry_element.layer,
                datatype=10,
            )

            # If polygons have a holes, need to remove it for gdspy.
            all_interiors = list()
            if geom.interiors:
                for hole in geom.interiors:
                    interior_coords = list(hole.coords)
                    all_interiors.append(interior_coords)
                a_poly_set = gdspy.PolygonSet(all_interiors,
                                              layer=qgeometry_element.layer,
                                              datatype=10)
                # Since there is max_points in boolean, don't need to do this twice.
                # a_poly_set = a_poly_set.fracture(max_points=max_points)
                # exterior_poly = exterior_poly.fracture(max_points=max_points)
                a_poly = gdspy.boolean(exterior_poly,
                                       a_poly_set,
                                       'not',
                                       max_points=max_points,
                                       layer=qgeometry_element.layer,
                                       datatype=10)
                return a_poly

            exterior_poly = exterior_poly.fracture(max_points=max_points)
            return exterior_poly
        if isinstance(geom, shapely.geometry.LineString):
            #class gdspy.FlexPath(points, width, offset=0, corners='natural',
            #ends='flush', bend_radius=None, tolerance=0.01, precision=0.001,
            #max_points=199, gdsii_path=False, width_transform=True, layer=0,
            #datatype=0)

            #Only fillet, if number is greater than zero.

            use_width = self.parse_value(self.options.width_LineString)

            if math.isnan(qgeometry_element.width):
                qcomponent_id = self.parse_value(qgeometry_element.component)
                name = self.parse_value(qgeometry_element['name'])
                layer_num = self.parse_value(qgeometry_element.layer)
                width = self.parse_value(qgeometry_element.width)
                self.logger.warning(
                    f'Since width:{width} for a Path is not a number, '
                    f'it will be exported using width_LineString:'
                    f' {use_width}.  The component_id is:{qcomponent_id},'
                    f' name is:{name}, layer is: {layer_num}')
            else:
                use_width = qgeometry_element.width

            if 'fillet' in qgeometry_element:

                if (math.isnan(qgeometry_element.fillet) or
                        qgeometry_element.fillet <= 0 or
                        qgeometry_element.fillet < qgeometry_element.width):

                    to_return = gdspy.FlexPath(list(geom.coords),
                                               use_width,
                                               layer=qgeometry_element.layer,
                                               max_points=max_points,
                                               datatype=11)
                else:
                    to_return = gdspy.FlexPath(
                        list(geom.coords),
                        use_width,
                        layer=qgeometry_element.layer,
                        datatype=11,
                        max_points=max_points,
                        corners=corners,
                        bend_radius=qgeometry_element.fillet,
                        tolerance=tolerance,
                        precision=precision)
                return to_return

            # Could be junction table with a linestring.
            # Look for gds_path_filename in column.
            self.logger.warning(f'Linestring did not have fillet in column. '
                                f'The qgeometry_element was not drawn.\n'
                                f'The qgeometry_element within table is:\n'
                                f'{qgeometry_element}')
            return None  # Need explicitly to avoid lint warnings.

        self.logger.warning(
            f'Unexpected shapely object geometry.'
            f'The variable qgeometry_element is {type(geom)}, '
            f'method can currently handle Polygon and FlexPath.')
        return None

    def _get_chip_names(self) -> Dict:
        """Returns a dict of unique chip names for ALL tables within QGeometry.
        In another words, for every "path" table, "poly" table ... etc, this
        method will search for unique chip names and return a dict of unique
        chip names from QGeometry table.

        Returns:
            Dict: dict with key of chip names and value of empty
            dict to hold things for renderers.
        """
        chip_names = Dict()
        for table_name in self.design.qgeometry.get_element_types():
            table = self.design.qgeometry.tables[table_name]
            names = table['chip'].unique().tolist()
            chip_names += names
        unique_list = list(set(chip_names))

        unique_dict = Dict()
        for chip in unique_list:
            unique_dict[chip] = Dict()
        return unique_dict<|MERGE_RESOLUTION|>--- conflicted
+++ resolved
@@ -317,7 +317,6 @@
 
         QGDSRenderer.load()
 
-<<<<<<< HEAD
     def _initiate_renderer(self):
         """Not used by the gds renderer at this time. only returns True
         """
@@ -332,14 +331,6 @@
         self.export_to_gds(file_name=self.design.name, highlight_qcomponents=[])
         pass
 
-    def check_bounding_box_scale(self):
-        """
-        Some error checking for bounding_box_scale_x and bounding_box_scale_y numbers.
-        """
-        p = self.options
-        bounding_box_scale_x = self.parse_value(p.bounding_box_scale_x)
-        bounding_box_scale_y = self.parse_value(p.bounding_box_scale_y)
-=======
     def _check_bounding_box_scale(self):
         """Some error checking for bounding_box_scale_x and
         bounding_box_scale_y numbers."""
@@ -347,7 +338,6 @@
             self.options.bounding_box_scale_x)
         bounding_box_scale_y = self.parse_value(
             self.options.bounding_box_scale_y)
->>>>>>> c9dd8ddf
 
         if bounding_box_scale_x < 1:
             self.options[
@@ -362,16 +352,10 @@
             self.options[
                 'bounding_box_scale_y'] = QGDSRenderer.default_options.bounding_box_scale_y
             self.logger.warning(
-<<<<<<< HEAD
-                'Expected float and number greater than or equal to 1.0 for bounding_box_scale_y.'
-                f'User provided bounding_box_scale_y = {bounding_box_scale_y}, '
+                'Expected float and number greater than or equal to 1.0 for '
+                'bounding_box_scale_y.  User provided '
+                f'bounding_box_scale_y = {bounding_box_scale_y}, '
                 'using default_options.bounding_box_scale_y.')
-=======
-                f'Expected float and number greater than or equal to 1.0 for '
-                f'bounding_box_scale_y.  User provided '
-                f'bounding_box_scale_y = {bounding_box_scale_y}, '
-                f'using default_options.bounding_box_scale_y.')
->>>>>>> c9dd8ddf
 
     @staticmethod
     def _clear_library():
@@ -1189,14 +1173,8 @@
         cheese_code = self._check_cheese(chip, layer)
 
         if no_cheese_code == 0 or cheese_code == 0:
-<<<<<<< HEAD
-            self.logger.warning(
-                'Not able to get no_cheese_view_in_file or cheese_view_in_file from self.options.'
-            )
-=======
             self.logger.warning('Not able to get no_cheese_view_in_file or '
                                 'cheese_view_in_file from self.options.')
->>>>>>> c9dd8ddf
             code = 0
             return code
         if no_cheese_code == 1 and cheese_code == 1:
@@ -1410,14 +1388,6 @@
         self, sub_df: geopandas.GeoDataFrame, chip_name: str,
         no_cheese_buffer: float
     ) -> Union[None, shapely.geometry.multipolygon.MultiPolygon]:
-<<<<<<< HEAD
-        """For each layer in each chip, and if it has a ground plane (subtract==True),
-        determine the no-cheese buffer and return a shapely object. Before the buffer is
-        created for no-cheese, the LineStrings and Polygons are all combined.
-
-        Args:
-            sub_df (geopandas.GeoDataFrame): The subset of QGeometry tables for each chip, and layer,
-=======
         """For each layer in each chip, and if it has a ground plane
         (subtract==True), determine the no-cheese buffer and return a shapely
         object. Before the buffer is created for no-cheese, the LineStrings and
@@ -1425,12 +1395,10 @@
 
         Args:
             sub_df (geopandas.GeoDataFrame): The subset of QGeometry tables
-                                                for each chip, and layer,
->>>>>>> c9dd8ddf
-            and only if the layer has a ground plane.
+                for each chip, and layer, and only if the layer has a ground plane.
             chip_name (str): Name of chip.
             no_cheese_buffer (float): Will be used for fillet and
-                                    size of buffer.
+                size of buffer.
 
         Returns:
             Union[None, shapely.geometry.multipolygon.MultiPolygon]: The
@@ -1557,15 +1525,6 @@
                 else:
                     lib.remove(chip_only_top)
 
-<<<<<<< HEAD
-    def get_linestring_characteristics(
-            self, row: 'pandas.Pandas') -> Tuple[Tuple, float, float]:
-        """Given a row in the Junction table, give the characteristics of LineString in
-        row.geometry.
-
-        Args:
-            row (pandas.Pandas): A row from Junction table of QGeometry.
-=======
     def _handle_photo_resist(self, lib: gdspy.GdsLibrary,
                              chip_only_top: gdspy.library.Cell, chip_name: str,
                              chip_layer: int, rectangle_points: list,
@@ -1753,16 +1712,14 @@
         else:
             lib.remove(ground_cell)
 
+
     def _get_linestring_characteristics(
-            self,
-            row: 'pandas.core.frame.Pandas') -> Tuple[Tuple, float, float]:
+            self, row: 'pandas.Pandas') -> Tuple[Tuple, float, float]:
         """Given a row in the Junction table, give the characteristics of
         LineString in row.geometry.
 
         Args:
-            row (pandas.core.frame.Pandas): A row from Junction table
-                                        of QGeometry.
->>>>>>> c9dd8ddf
+            row (pandas.Pandas): A row from Junction table of QGeometry.
 
         Returns:
             Tuple:
@@ -1786,28 +1743,17 @@
 
         return center, rotation, magnitude
 
-<<<<<<< HEAD
-    def give_rotation_center_twopads(
+    def _give_rotation_center_twopads(
             self, row: 'pandas.Pandas',
-=======
-    def _give_rotation_center_twopads(
-            self, row: 'pandas.core.frame.Pandas',
->>>>>>> c9dd8ddf
             a_cell_bounding_box: 'numpy.ndarray') -> Tuple:
         """Calculate the angle for rotation, center of LineString in
         row.geometry, and if needed create two pads to connect the junction to
         qubit.
 
         Args:
-<<<<<<< HEAD
             row (pandas.Pandas): A row from Junction table of QGeometry.
-            a_cell_bounding_box (numpy.ndarray): Give the bounding box of cell used in row.gds_cell_name.
-=======
-            row (pandas.core.frame.Pandas): A row from Junction table
-                                            of QGeometry.
             a_cell_bounding_box (numpy.ndarray): Give the bounding box of cell
-                                             used in row.gds_cell_name.
->>>>>>> c9dd8ddf
+                used in row.gds_cell_name.
 
         Returns:
             Tuple:
