--- conflicted
+++ resolved
@@ -230,23 +230,6 @@
         keys[keys.index(old_key)] = new_key
         self._variables = Dict(zip(keys, values))
 
-<<<<<<< HEAD
-    """ def delete_all_pins(self):
-        '''
-        Clear all pins in the design.
-        '''
-        # TGM, How do we tell each component, they are no longer connected to anything?
-        # TGM, How about the below?
-        # OR.... has this moved to somewhere else and this method is depreciated?
-        for component_id, a_qcomponent in self._components.items():
-            self._net_info.delete_net_id(component_id)
-            for net_id, value in a_qcomponent.pins.items():
-                df = self._net_info.get_components_and_pins_for_netid(net_id)
-                ## TGM Can we switch the pin to be 0 instead of an id here?   
-
-        
-        return  """
-=======
    
     def delete_all_pins(self) -> pd.core.frame.DataFrame:
         '''
@@ -271,7 +254,6 @@
             logger.warning(
                 f'NetId was not added for {comp1_id}, {pin1_name}, {comp2_id}, {pin2_name} and will not be added to components.')
         return net_id
->>>>>>> 50ccb33b
 
     def delete_all_components(self):
         '''
@@ -282,10 +264,6 @@
 
         self.delete_all_pins()  #Need to remove pin connections before clearing the components.
         self._components.clear()
-<<<<<<< HEAD
-        #TODO: NEED TO ADD THE DELETE NETLIST FUNCTION HERE
-=======
->>>>>>> 50ccb33b
         # TODO: add element tables here
         self._elements.clear_all_tables()
         # TODO: add dependency handling here
