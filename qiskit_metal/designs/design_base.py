# -*- coding: utf-8 -*-

# This code is part of Qiskit.
#
# (C) Copyright IBM 2019.
#
# This code is licensed under the Apache License, Version 2.0. You may
# obtain a copy of this license in the LICENSE.txt file in the root directory
# of this source tree or at http://www.apache.org/licenses/LICENSE-2.0.
#
# Any modifications or derivative works of this code must retain this
# copyright notice, and modified files need to carry a notice indicating
# that they have been altered from the originals.

"""
Module containing all Qiskit Metal designs.

@date: 2019
@author: Zlatko Minev, Thomas McConeky, ... (IBM)
"""
# To create a basic UML diagram
# >> pyreverse -o png -p desin_base design_base.py -A  -S

import importlib

from typing import Union, List, Iterable, Any, Dict as Dict_, TYPE_CHECKING
from datetime import datetime

import numpy as np
from numpy.linalg import norm
from ..draw import Vector

from .. import Dict, draw, logger
from ..components import is_component
from ..config import DefaultMetalOptions, DefaultOptionsRenderer
from ..toolbox_metal.import_export import load_metal_design, save_metal
from ..toolbox_metal.parsing import parse_options, parse_value
from ..elements import QElementTables
from ..toolbox_python.utility_functions import log_error_easy
from .net_info import QNet


if TYPE_CHECKING:
    # For linting typechecking, import modules that can't be loaded here under normal conditions.
    # For example, I can't import QDesign, because it requires QComponent first. We have the
    # chicken and egg issue.
    from ..components.base.base import QComponent

__all__ = ['QDesign']


class QDesign():
    """
    QDesign is the base class for Qiskit Metal Designs.
    A design is the most top-level object in all of Qiskit Metal.

    Attributes:
        components (Dict) : A dictionary that stores all the components of the design.

        variables (Dict) : The variables of the design, which can be used in the make funciton
                of a component.

        chips (Dict) : A collection of all the chips associated with the design.

        connectors (Dict) : Information on the connectors

        metadata (Dict) : A dictionary of information that the user can store
            along with the desing. This includes the name of the design,
            the time the design was created, and other notes the user might choose to store.

        default_options (dict) : Contains all the default options used for component creation and
            other functions.

        save_path (str or None) : Path that the design is saved to. Set when saved or loaded

    """

    # TODO -- Idea: Break up QDesign into several interface classes,
    # such as DesignConnectorInterface, DesignComponentInterface, etc.
    # in order to do a more Dependency Inversion Principle (DIP) style,
    # see also Dependency Injection (DI). This can also generalize nicely
    # to special flip chips, etc. to handle complexity!
    # Technically, components, connectors, variables, etc. are all separate entities
    # that can interface

    # Dummy private attribute used to check if an instanciated object is
    # indeed a QDesign class. The problem is that the `isinstance`
    # built-in method fails when this module is reloaded.
    # Used by `is_design` to check.
    __i_am_design__ = True

    def __init__(self, metadata: dict = None):
        """_qcomponent_latest_assigned_id -- Used to keep a tally and ID of all components within an instanziation of a design.
                                A component is added to a design by base._add_to_design with init of a comoponent.
                                During init of component, design class provides an unique id for each instance of
                                component being added to design.  Note, if a component is removed from the design,
                                the ID of removed component should not be used again.  However, if a component is
                                renamed, then the ID should continute to be used.
        """
        self._qcomponent_latest_assigned_id = 0

        # Key attributes related to physical content of the design
        # These will be saved
        self._components = Dict()
        self._connectors = Dict()
        self._variables = Dict()
        self._chips = Dict()

        self._metadata = self._init_metadata()
        if metadata:
            self.update_metadata(metadata)

        self.save_path = None  # type: str

        self.logger = logger  # type: logging.Logger

        self._elements = QElementTables(self)

        self._template_options = DefaultMetalOptions()  # used for components
        self.variables.update(self.template_options.qdesign.variables)

        # Can't really use this until DefaultOptionsRenderer.default_draw_substrate.color_plane is resolved.
        self._template_renderer_options = DefaultOptionsRenderer()  # use for renderer
        self._net_info = QNet()

    def _init_metadata(self) -> Dict:
        """Initialize default metadata dicitoanry

        Returns:
            Dict: default metadata dicitoanry
        """
        now = datetime.now()  # current date and time
        return Dict(
            design_name='my_design',
            notes='',
            time_created=now.strftime("%m/%d/%Y, %H:%M:%S"))

    def update_metadata(self, new_metadata: dict):
        """Update the metadata dictionary of the design with a
        a new metadata dictionary. This will overwrite only the new keys
        that you pass in. All other keys will be unaffected.

        Args:
            new_metadata (dict): New metadatadata dict to update
        """
        self._metadata.update(new_metadata)

#########PROPERTIES##################################################

    @property
    def components(self) -> Dict_[int, 'QComponent']:
        '''
        Returns Dict object that keeps track of all Metal components in the design
        '''
        return self._components

    @property
    def connectors(self):
        '''
        Return the Dict object that keeps track of all connectors in the design.
        '''
        return self._connectors

    @property
    def variables(self) -> Dict_[str, str]:
        '''
        Return the Dict object that keeps track of all variables in the design.
        '''
        return self._variables

    @property
    def template_options(self) -> Dict:
        '''
        Return default_options dictionary, which contain default options used in creating Metal
        component, and in calling other drawing and key functions.
        '''
        return self._template_options

    @property
    def template_renderer_options(self) -> Dict:
        '''Return default_renderer_options dictionary, which contain default options used in creating Metal renderer.
        '''
        return self._template_renderer_options.default_options

    @property
    def metadata(self) -> Dict:
        '''
        Return the metadata Dict object that keeps track of all metadata in the design.
        '''
        return self._metadata

    @property
    def elements(self) -> QElementTables:
        '''
        Use for advanced users only. Access to the element tables.
        '''
        return self._elements

    @property
    def qcomponent_latest_assigned_id(self) -> int:
        '''
        Return unique number for each instance.
        For user of the design class to know the lastest id assigned to QComponent.
        '''
        return self._qcomponent_latest_assigned_id

#########Proxy properties##################################################

    def get_chip_size(self, chip_name: str = 'main'):
        """Utility function to return the chip size"""
        raise NotImplementedError()

    def get_chip_z(self, chip_name: str = 'main'):
        """Utility function to return the z value of a chip"""
        raise NotImplementedError()

#########General methods###################################################

    def rename_variable(self, old_key: str, new_key: str):
        """
        Renames a variable in the variables dictionary.
        Preserves order

        Arguments:
            old_key {str} -- previous variable name
            new_key {str} -- new variable name
        """
        keys = list(self._variables.keys())
        values = list(self._variables.values())

        keys[keys.index(old_key)] = new_key
        self._variables = Dict(zip(keys, values))

    def delete_all_connectors(self):
        '''
        Clear all connectors in the design.
        '''
        # TGM, How do we tell each component, they are no longer connected to anything?
        # TGM, How about the below?
        # OR.... has this moved to somewhere else and this method is depreciated?
        for component_id, a_qcomponent in self._components.items():
            self._net_info.delete_net_id(component_id)
            for net_id, value in a_qcomponent.pins.items():
                df = self._net_info.get_components_and_pins_for_netid(net_id)
                ## TGM Can we switch the pin to be 0 instead of an id here?   

        self.connectors.clear()
        return self.connectors

    def delete_all_components(self):
        '''
        Clear all components in the design dictionary.
        Also clears all connectors.
        '''
        # clear all the dicitonaries and element tables.
        self._components.clear()
        self.delete_all_connectors()
        # TODO: add element tables here
        self._elements.clear_all_tables()
        # TODO: add dependency handling here

    def _get_new_qcomponent_id(self):
        ''' Give new id that QComponent can use.'''
        self._qcomponent_latest_assigned_id += 1
        return self._qcomponent_latest_assigned_id

    def rebuild(self):  # remake_all_components
        """
        Remakes all components with their current parameters.
        """
        # TODO: there are some performance tricks here, we could just clear all element tables
        # and then skip the deletion of compoentns elements one by one
        # first clear all the
        # thne just make without the checks on existing
        # TODO: Handle error and print nice statemetns
        # try catch log_simple_error
        for name, obj in self.components.items():  # pylint: disable=unused-variable
            try:  # TODO: performace?
                obj.do_make()  # should we call this build?
            except:
                print(f'ERORROR in building {name}')
                log_error_easy(
                    self.logger, post_text=f'\nERROR in rebuilding component "{name}"!\n')

    def reload_component(self, component_module_name: str, component_class_name: str):
        """Reload the module and class of a given componetn and update
        all class instances. (Advanced function.)

        Arguments:
            component_module_name {str} -- String name of the module name, such as
                `qiskit_metal.components.qubits.transmon_pocket`
            component_class_name {str} -- String name of the class name inside thst module,
                such  as `TransmonPocket`
        """
        self.logger.debug(
            f'Reloading component_class_name={component_class_name}; component_module_name={component_module_name}')
        module = importlib.import_module(component_module_name)
        module = importlib.reload(module)
        new_class = getattr(module, component_class_name)

        # components that need
        for instance in filter(lambda k:
                               k.__class__.__name__ == component_class_name and
                               k.__class__.__module__ == component_module_name,
                               self.components.values()):
            instance.__class__ = new_class

        # Alternative, but reload will say not in sys.path
        # self = gui.component_window.src_widgets[-1].ui.src_editor
        # spec = importlib.util.spec_from_file_location(self.component_module_name, self.component_module_path) # type: ModuleSpec
        # module = importlib.util.module_from_spec(spec) # type: module e.g.,
        # spec.loader.exec_module(module)
        # importlib.reload(module)

    def rename_component(self, component_name: str, new_component_name: str):
        """Rename component.

        Arguments:
            component_name {str} -- Old name
            new_component_name {str} -- New name

        Returns:
            int -- Results:
                1: True name is changed.
                -1: Failed, new component name exists.
                -2: Failed, invalid new name
        """
        #
        if new_component_name in self.components:
            self.logger.info(
                f'Cannot rename {component_name} to {new_component_name}. Since {new_component_name} exists')
            return -1

        def is_valid_component_name(s: str):
            return s.isidentifier()

        # Check that the name is a valid component name
        if not is_valid_component_name(component_name):
            self.logger.info(
                f'Cannot rename {component_name} to {new_component_name}.')
            return -2

        # do rename
        component = self.components[component_name]
        component._name = new_component_name
        self.components[new_component_name] = self.components.pop(
            component_name)
        self._elements.rename_component(component_name, new_component_name)
        # TODO: handle renadming for all else: dependencies etc.

        return True

    def delete_component(self, component_name: str, force=False):
        """Deletes component and connectors attached to said component.
        If no component by that name is present, then just return True
        If component has dependencices return false and do not delete,
        unless force=True.

        Arguments:
            component_name {str} -- Name of component to delete

        Keyword Arguments:
            force {bool} -- force delete component even if it has children (default: {False})

        Returns:
            bool -- is there no such component
        """

        # Nothing to delete if name not in components
        if not component_name in self.components:
            self.logger.info('Called delete component {component_name}, but such a \
                             component is not in the design dicitonary of components.')
            return True

        # check if components has dependencies
        #   if it does, then do not delete, unless force=true
        #       logger.error('Cannot delete component{component_name}. It has dependencies. ')
        #          return false
        #   if it does not then delete

        # Do delete component ruthelessly
        return self._delete_component(component_name)

    def _delete_component(self, component_name: str):
        """Delete component without doing any checks.

        Returns:
            bool -- [description]
        """
        # Remove connectors
        connector_names = self.components[component_name].connectors
        for c_name in connector_names:
            self.connectors.pop(c_name)

        # Remove from design dictionary of components
        self.components.pop(component_name, None)

        self._elements.delete_component(component_name)

        return True


#########I/O###############################################################

    @classmethod
    def load_design(cls, path: str):
        """Load a Metal design from a saved Metal file.
        (Class method)

        Arguments:
            path {str} -- Path to saved Metal design.

        Returns:
            Loaded metal design.
            Will also update default dicitonaries.
        """
        logger.warning("Loading is a beta feature.")
        design = load_metal_design(path)
        return design

    def save_design(self, path: str = None):
        """Save the metal design to a Metal file.

        Arguments:
            path {str or None} -- Path to save the design to. If none, then tried
                                to use self.save_path if it is set. (default: None)
        """

        self.logger.warning("Saving is a beta feature.")  # TODO:

        if path is None:
            if self.save_path is None:
                self.logger.error('Cannot save design since you did not provide a path to'
                                  'save to yet. Once you save the dewisgn to a path, the then you call save '
                                  'without an argument.')
            else:
                path = self.save_path

        self.save_path = str(path)

        # Do the actual saving
        self.logger.info(f'Saving design to {path}')
        result = save_metal(path, self)
        if result:
            self.logger.info(f'Saving successful.')
        else:
            self.logger.error(f'Saving failed.')

        return result

#########Creating Components###############################################################

    def parse_value(self, value: Union[Any, List, Dict, Iterable]) -> Any:
        """
        Main parsing function.

        Parse a string, mappable (dict, Dict), iterrable (list, tuple) to account for
        units conversion, some basic arithmetic, and design variables.
        This is the main parsing function of Qiskit Metal.

        Handled Inputs:

            Strings:
                Strings of numbers, numbers with units; e.g., '1', '1nm', '1 um'
                    Converts to int or float.
                    Some basic arithmatic is possible, see below.
                Strings of variables 'variable1'.
                    Variable interpertation will use string method
                    isidentifier `'variable1'.isidentifier()
                Strings of

            Dictionaries:
                Returns ordered `Dict` with same key-value mappings, where the values have
                been subjected to parse_value.

            Itterables(list, tuple, ...):
                Returns same kind and calls itself `parse_value` on each elemnt.

            Numbers:
                Returns the number as is. Int to int, etc.


        Arithemetic:
            Some basic arithemetic can be handled as well, such as `'-2 * 1e5 nm'`
            will yield float(-0.2) when the default units are set to `mm`.

        Default units:
            User units can be set in the design. The design will set config.DEFAULT.units

        Examples:
            See the docstring for this module.
                >> ?qiskit_metal.toolbox_metal.parsing

        Arguments:
            value {[str]} -- string to parse
            variable_dict {[dict]} -- dict pointer of variables

        Return:
            Parse value: str, float, list, tuple, or ast eval
        """
        return parse_value(value, self.variables)

    def parse_options(self, params: dict, param_names: str) -> dict:
        """
        Extra utility function that can call parse_value on individual options.
        Use self.parse_value to parse only some options from a params dictionary

        Arguments:
            params (dict) -- Input dict to pull form
            param_names (str) -- Keys of dicitonary to parse and return as a dicitonary
                                Example value: 'x,y,z,cpw_width'

        Returns:
            Dictionary of the keys contained in `param_names` with values that are parsed.
        """
        return parse_options(params, param_names, variable_dict=self.variables)

<<<<<<< HEAD
    
=======
    def add_connector_as_normal(self,
                      name: str,
                      start : np.ndarray,
                      end : np.ndarray,
                      width:float,
                      parent: Union[str, 'QComponent'],
                      flip: bool = False,
                      chip: str = 'main'):
        """Give the path points

        Arguments:
            name {str} -- [description]
            points {list} -- [description]
            parent {Union[str,} -- [description]

        Keyword Arguments:
            flip {bool} -- [description] (default: {False})
            chip {str} -- [description] (default: {'main'})
        """

        if is_component(parent):
            parent = parent.name
        elif parent is None:
            parent = 'none'
        name = parent+'_'+name

        vec_normal = end - start
        vec_normal /= norm(vec_normal)
        if flip:
            vec_normal = -vec_normal

        self.connectors[name] = Dict(
            points=[], # TODO
            middle=end,
            normal=vec_normal,
            tangent=Vector.rotate(vec_normal, np.pi/2), #TODO: rotate other way sometimes?
            width=width,
            chip=chip,
            parent_name=parent
        )

    def add_connector(self,
                      name: str,
                      points: list,
                      parent: Union[str, 'QComponent'],
                      flip: bool = False,
                      chip: str = 'main'):
        """Add named connector to the design by creating a connector dicitoanry.

        Arguments:
            name {str} -- Name of connector
            points {list} -- List of two (x,y) points that define the connector
            parent {Union[str,} -- component or string or None. Will be converted to a
                                 string, which will the name of the component.

        Keyword Arguments:
            flip {bool} -- [description] (default: {False})
            chip {str} --  Optionally add options (default: {'main'})
        """
        if is_component(parent):
            parent = parent.name
        elif parent is None:
            parent = 'none'
        name = parent+'_'+name

        self.connectors[name] = make_connector(
            points, parent, flip=flip, chip=chip)

        # TODO: Add net?

    def get_connector(self, name: str):
        """Interface for components to get connector data

        Args:
            name (str): Name of the desired connector.

        Returns:
            (dict): Returns the data of the connector, see design_base.make_connector() for
                what those values are.
        """

        # For after switching to pandas, something like this?
        # return self.connectors.get(name).to_dict()

        return self.connectors[name]

>>>>>>> a850f404
    def update_component(self, component_name: str, dependencies: bool = True):
        """Update the component and any dependencies it may have.
        Mediator type function to update all children.

        Arguments:
            component_name {str} -- [description]

        Keyword Arguments:
            dependencies {bool} -- Do update all dependencies (default: {True})
        """

        # Get dependency graph

        # Remake components in order
        pass

    def get_design_name(self) -> str:
        """Get the name of the design from the metadata.

        Returns:
            str: name of design
        """
        if 'design_name' not in self.metadata:
            self.update_metadata({'design_name': 'Unnamed'})
        return self.metadata.design_name

    def set_design_name(self, name: str):
        """Set the name of the design in the metadata.

        Args:
            name (str) : Name of design
        """
        self.update_metadata({'design_name': name})

    def get_units(self):
        return self.template_options.units

####################################################################################
# Dependencies

    def add_dependency(self, parent: str, child: str):
        """Add a dependency between one component and another.

        Arguments:
            parent {str} -- The component on which the child depends
            child {str} -- The child cannot live without the parent.
        """
        # TODO: Should we allow bidirecitonal arrows as as flad in the graph?
        # Easier if we keep simply one-sided arrows
        # Note that we will have to handle renaming and deleting of components, etc.
        # Should we make a dependancy handler?
        # For now, let's table this, lower priority
        pass

    def remove_dependency(self, parent: str, child: str):
        """Remove a dependency between one component and another.

        Arguments:
            parent {str} -- The component on which the child depends
            child {str} -- The child cannot live without the parent.
        """


<|MERGE_RESOLUTION|>--- conflicted
+++ resolved
@@ -515,9 +515,6 @@
         """
         return parse_options(params, param_names, variable_dict=self.variables)
 
-<<<<<<< HEAD
-    
-=======
     def add_connector_as_normal(self,
                       name: str,
                       start : np.ndarray,
@@ -604,7 +601,6 @@
 
         return self.connectors[name]
 
->>>>>>> a850f404
     def update_component(self, component_name: str, dependencies: bool = True):
         """Update the component and any dependencies it may have.
         Mediator type function to update all children.
