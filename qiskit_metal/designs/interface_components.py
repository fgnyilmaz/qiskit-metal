# -*- coding: utf-8 -*-

# This code is part of Qiskit.
#
# (C) Copyright IBM 2020.
#
# This code is licensed under the Apache License, Version 2.0. You may
# obtain a copy of this license in the LICENSE.txt file in the root directory
# of this source tree or at http://www.apache.org/licenses/LICENSE-2.0.
#
# Any modifications or derivative works of this code must retain this
# copyright notice, and modified files need to carry a notice indicating
# that they have been altered from the originals.

"""
Module containing Design interface components.

@date: 2020

@author: Priti Shah, ... (IBM)
"""

from copy import deepcopy
from typing import TYPE_CHECKING, Any, Iterable, List, Optional, TypeVar, Union, Dict as Dict_
from .. import logger
from ..components.base.base import QComponent

if TYPE_CHECKING:
    # For linting typechecking, import modules that can't be loaded here under normal conditions.
    # For example, I can't import QDesign, because it requires QComponent first. We have the
    # chicken and egg issue.
    from .design_base import QDesign


class Components:
    """This is a user interface for the design._components dict.  The keys are unique integers,
    however, this interface allows user to treat the keys as strings.
    """

    def __init__(self, design: 'QDesign'):
        """ Set up variables and logger which are used to emulate a dict which is
        referencing design._components.

        Args:
            design (QDesign): Need to have a Qdesign class so this class can
                              reference design._components.
        """
        self._design = design
        self.logger = logger  # type: logging.Logger
        self.components = design._components
        self.name_list = list()
        self.name_list_idx = 0

    def __len__(self) -> int:
        """ Give number of components in design.

        Returns:
            int: Total number of components registered within the design.
        """
        return len(self.components)

    def get_list_ints(self, component_names: List[str]) -> List[int]:
        """Provide corresponding ints to be used as keys for dict: design._components,
           when list of names is provided.

        Args:
            component_names (List[str]): Names of components which user wants to know
                                         the int to be used as a key.

        Returns:
            List[int]: Corresponding ints that user can use as keys into design._components
        """
        component_ints = [self.find_id(
            item) for item in component_names]
        return component_ints

    def find_id(self, name: str, quite: bool = False) -> int:
        """
        Find id of component.  The id is the key for a dict which holds all of the components 
        within design.  Assume the name is not used multiple times. If it is, 
        the first search result will be used.

        Args:
            name (str): Text name of compnent.  The name is assumed to be unique.
            quite (bool): Allow warning messages to be generated.

        Returns:
            int: key to use in  _components

        If 0 is returned it means the name is not in dict.
        """

        # TODO:  all_names creation -> seems very slow way to do?
        all_names = [(value.name, key)
                     for (key, value) in self.components.items()]
        search_result = [
            item for item in all_names if name == item[0]]

        length = len(search_result)
        if length == 1:
            # Good, we found a single component match.
            return search_result[0][1]
        elif length == 0:
            # Name not in dict.
            if not quite:
                self.logger.warning(
                    f'In Components.find_id(), the name={name} is not used in design._components ')
            return 0

        elif length > 1:
            # Really unfortunate, the dict has multiple coponents with same name, use the first search result.
            if not quite:
                self.logger.warning(
                    f'In Components.find_id(), the name={name} is used multiple times in design._components.  Returning the key, for QComponent, with lowest id.')
            return search_result[0][1]

    # def is_name_used(self, new_name: str) -> int:
    #     """Check to see if name being used in components.

    #      Args:
    #          new_name (str): name to check
    #
    #      Returns:
    #          int: If the name does not exist, 0 is returned, otherwise the
    #          component-id of component which is already using the name.
    #     """

    #     all_names = [(value.name, key)
    #                  for (key, value) in self.components.items()]
    #     search_result = [
    #         item for item in all_names if new_name == item[0]]
    #     if len(search_result) != 0:
    #         self.logger.warning(
    #             f'Called interface_components, component_id({search_result[0][0]}, id={search_result[0][1]}) is already using name={new_name}.')
    #         return search_result[0][1]
    #     else:
    #         return 0

    def __getitem__(self, name: str, quite: bool = False) -> 'QComponent':
        """Get the QComponent based on string name vs the unique id of QComponent.

        Args:
            name (str): Name of component.
            quite (bool): Allow warning messages to be generated.

        Returns:
            QComponent: Class which describes the component.
        """
<<<<<<< HEAD
        component_id = self.find_id(name, quite)
=======
        component_id = int(self.find_id(name))
>>>>>>> dd98a008
        if component_id:
            return self._design._components[component_id]
            # return self.components[component_id]
        else:
<<<<<<< HEAD
            if not quite:
                self.logger.warning(
                    f'In Components.__getitem__, name={name} is not registered in the design class. Return None for QComponent.')
=======
            # Getting duplicate warnings is annoying.
            # self.logger.warning(
            #    f'In Components.__getitem__, name={name} is not registered in the design class. Return None for QComponent.')
>>>>>>> dd98a008
            return None

    def __setitem__(self, name: str, value: 'QComponent'):
        """Replace QComponent for an existing name. Use this at your own risk.
        There are netids used for pins within a component.  The netids are used in
        the net_info table and elements tables.

        Args:
            name (str): Name of QComponent.  If not in design._components,
                        then will be added to dict.
                        If in dict, the value(QComponent) will replace existing QComponent.
            value (QComponent): QComponent to add under the given name
        """
        if not isinstance(value, QComponent):
            self.logger.warning(
                f'The value is NOT a QComponent.  Nothing has been assigned to name={name}')
            return

        component_id = self.find_id(name)
        if component_id:
            self.logger.debug(
                f'The name={name} already exists in design._components.  A component_id={component_id} will be replaced.')
            self.components[component_id] = deepcopy(value)
        else:
            self.logger.warning(
                f'Usualy new components are added to design during init.  The name={name} is not in design._components, and added as a new component.')
            value.name = name
            value._add_to_design()

    def __getattr__(self, name: str) -> 'QComponent':
        """Provide same behavior as __getitem__.

        Args:
            name (str): Name of component used to find the QComponent in desing._components dict, vs using unique int id.

        Returns:
            QComponent: Class which describes the component.
            None: If name not found.
        """
        quite = True
        return self.__getitem__(name, quite)

    # def __setattr__(self, name: str, value: 'QComponent'):
    #     """Provide same behavior as __setitem__.

    #     Args:
    #         name (str): Name of component used to find the QComponent in desing._components dict, vs using unique int id.
    #         value (QComponent): Component with the name used in arguments.
    #     """
    #     pass
    #     #self.__setitem__(name, value)

    def __contains__(self, item: str) -> int:
        """Look for item in design._components in the value.

        Args:
            item (str): Name in the value of design._components.

        Returns:
            int: 0 if item is not in design._components.name otherwise an int which can be used as
            key for design._components[]
        """
        if not isinstance(item, str):
            #self.logger.debug(f'Search with string in __contains__ {item}.')
            return 0
        quite = True
        return self.find_id(item, quite)

    # def __delitem__(self, name: str):
    #     """Will delete component from design class along with deleting the net_info and element tables.

    #     Args:
    #         name (str): Name of component to delete from design._components.
    #     """
    #     component_id = self.is_name_used(name)
    #     self._design.delete_component(component_id)

    def __repr__(self) -> str:
        """Print the design._component dict.

        Returns:
            str : String to print design._component dict.
        """

        return str(self._design._components.__repr__())

    #     #     def __repr__(slef):
    #     #         # make sure to define repreentation for print purpose
    #     #         # Why every calss needs one?  https://dbader.org/blog/python-repr-vs-str
    #     #         return str(self.__actual_place_I_store_components__.give_me_repr())

    def __dir__(self) -> List:
        """Provide all the names in design._components.

        Returns:
            list: List of all the names used in design._components.
        """
        all_names = [(value.name)
                     for (key, value) in self.components.items()]
        return all_names

        #     def __dir__(self):
        #         # For autocompletion
        #         return list(self.__get_dict__().keys())

    def __iter__(self) -> iter:
        """Give iterator for design._components

        Returns:
            iter: for design._components , the keys are names of the components.
        """
        for value in self._design._components.values():
            new_key = value.name
            yield new_key

    def items(self) -> list:
        """Get a list of all the items.

        Returns:
            list: List of (key, value) pairs.
        """
        all_items = [(value.name, value)
                     for (key, value) in self.components.items()]
        return all_items

    def values(self) -> list:
        """Get the list of all the values.

        Returns:
            list: List of just the values.
        """
        all_items = [value for (key, value) in self.components.items()]

        return all_items

    def keys(self) -> list:
        """Get the list of all the keys.

        Returns:
            list: List of just the keys.
        """
        all_items = [value.name for (key, value) in self.components.items()]

        return all_items

        #     #### Down the line for serializaton and pickling. Skip for now
        #     def __getstate__(self):
        #         """
        #         Serialize the object.
        #         """
        #         # something like
        #         return self.__actual_place_I_store_components__.__getstate__()
        #     def __setstate__(self, state):
        #         """
        #         Deserialize the object.
        #         """
        #         pass<|MERGE_RESOLUTION|>--- conflicted
+++ resolved
@@ -146,24 +146,14 @@
         Returns:
             QComponent: Class which describes the component.
         """
-<<<<<<< HEAD
-        component_id = self.find_id(name, quite)
-=======
         component_id = int(self.find_id(name))
->>>>>>> dd98a008
         if component_id:
             return self._design._components[component_id]
             # return self.components[component_id]
         else:
-<<<<<<< HEAD
             if not quite:
                 self.logger.warning(
                     f'In Components.__getitem__, name={name} is not registered in the design class. Return None for QComponent.')
-=======
-            # Getting duplicate warnings is annoying.
-            # self.logger.warning(
-            #    f'In Components.__getitem__, name={name} is not registered in the design class. Return None for QComponent.')
->>>>>>> dd98a008
             return None
 
     def __setitem__(self, name: str, value: 'QComponent'):
